--- conflicted
+++ resolved
@@ -6,139 +6,65 @@
 
 namespace caffe {
 
-<<<<<<< HEAD
+template<typename Dtype>
+void im2col_nd_cpu(const Dtype* data_im, const int_tp num_spatial_axes,
+                   const int_tp* im_shape, const int_tp* col_shape,
+                   const int_tp* kernel_shape, const int_tp* pad,
+                   const int_tp* stride, const int_tp* dilation,
+                   Dtype* data_col);
+
 template<typename Dtype>
 void im2col_cpu(const Dtype* data_im, const int_tp channels,
                 const int_tp height, const int_tp width, const int_tp kernel_h,
                 const int_tp kernel_w, const int_tp pad_h, const int_tp pad_w,
-                const int_tp stride_h, const int_tp stride_w, Dtype* data_col);
-
-template<typename Dtype>
-void col2im_cpu(const Dtype* data_col, const int_tp channels,
-                const int_tp height, const int_tp width, const int_tp patch_h,
-                const int_tp patch_w, const int_tp pad_h, const int_tp pad_w,
-                const int_tp stride_h, const int_tp stride_w, Dtype* data_im);
-
-template<typename Dtype>
-void im2col_nd_cpu(const Dtype* data_im, const int_tp num_spatial_axes,
-                   const int_tp* im_shape, const int_tp* col_shape,
-                   const int_tp* kernel_shape, const int_tp* pad,
-                   const int_tp* stride, Dtype* data_col);
+                const int_tp stride_h, const int_tp stride_w,
+                const int_tp dilation_h, const int_tp dilation_w,
+                Dtype* data_col);
 
 template<typename Dtype>
 void col2im_nd_cpu(const Dtype* data_col, const int_tp num_spatial_axes,
                    const int_tp* im_shape, const int_tp* col_shape,
                    const int_tp* kernel_shape, const int_tp* pad,
-                   const int_tp* stride, Dtype* data_im);
+                   const int_tp* stride, const int_tp* dilation,
+                   Dtype* data_im);
+
+template<typename Dtype>
+void col2im_cpu(const Dtype* data_col, const int_tp channels,
+                const int_tp height, const int_tp width, const int_tp kernel_h,
+                const int_tp kernel_w, const int_tp pad_h, const int_tp pad_w,
+                const int_tp stride_h, const int_tp stride_w,
+                const int_tp dilation_h, const int_tp dilation_w,
+                Dtype* data_im);
+
+template<typename Dtype>
+void im2col_nd_gpu(const Dtype* data_im, const int_tp num_spatial_axes,
+                   const int_tp col_size, const int_tp* im_shape,
+                   const int_tp* col_shape, const int_tp* kernel_shape,
+                   const int_tp* pad, const int_tp* stride,
+                   const int_tp* dilation, Dtype* data_col);
 
 template<typename Dtype>
 void im2col_gpu(const Dtype* data_im, const int_tp channels,
                 const int_tp height, const int_tp width, const int_tp kernel_h,
                 const int_tp kernel_w, const int_tp pad_h, const int_tp pad_w,
-                const int_tp stride_h, const int_tp stride_w, Dtype* data_col);
-
-template<typename Dtype>
-void col2im_gpu(const Dtype* data_col, const int_tp channels,
-                const int_tp height, const int_tp width, const int_tp patch_h,
-                const int_tp patch_w, const int_tp pad_h, const int_tp pad_w,
-                const int_tp stride_h, const int_tp stride_w, Dtype* data_im);
-
-template<typename Dtype>
-void im2col_sk_gpu(const Dtype* data_im, const int_tp channels,
-                   const int_tp height, const int_tp width,
-                   const int_tp kernel_h, const int_tp kernel_w,
-                   const int_tp pad_h, const int_tp pad_w,
-                   const int_tp stride_h, const int_tp stride_w,
-                   const int_tp kstride_h, const int_tp kstride_w,
-                   Dtype* data_col);
-
-template<typename Dtype>
-void col2im_sk_gpu(const Dtype* data_col, const int_tp channels,
-                   const int_tp height, const int_tp width,
-                   const int_tp patch_h, const int_tp patch_w,
-                   const int_tp pad_h, const int_tp pad_w,
-                   const int_tp stride_h, const int_tp stride_w,
-                   const int_tp kstride_h, const int_tp kstride_w,
-                   Dtype* data_im);
-
-template<typename Dtype>
-void im2col_nd_gpu(const Dtype* data_im, const int_tp num_spatial_axes,
-                   const int_tp num_kernels, const int_tp* im_shape,
-                   const int_tp* col_shape, const int_tp* kernel_shape,
-                   const int_tp* pad, const int_tp* stride, Dtype* data_col);
+                const int_tp stride_h, const int_tp stride_w,
+                const int_tp dilation_h, const int_tp dilation_w,
+                Dtype* data_col);
 
 template<typename Dtype>
 void col2im_nd_gpu(const Dtype* data_col, const int_tp num_spatial_axes,
                    const int_tp im_size, const int_tp* im_shape,
                    const int_tp* col_shape, const int_tp* kernel_shape,
-                   const int_tp* pad, const int_tp* stride, Dtype* data_im);
+                   const int_tp* pad, const int_tp* stride,
+                   const int_tp* dilation, Dtype* data_im);
 
 template<typename Dtype>
-void im2col_ndsk_gpu(const Dtype* data_im, const int_tp num_spatial_axes,
-                     const int_tp num_kernels, const int_tp* im_shape,
-                     const int_tp* col_shape, const int_tp* kernel_shape,
-                     const int_tp* pad, const int_tp* stride,
-                     const int_tp* kstride, Dtype* data_col);
-
-template<typename Dtype>
-void col2im_ndsk_gpu(const Dtype* data_col, const int_tp num_spatial_axes,
-                     const int_tp im_size, const int_tp* im_shape,
-                     const int_tp* col_shape, const int_tp* kernel_shape,
-                     const int_tp* pad, const int_tp* stride,
-                     const int_tp* kstride, Dtype* data_im);
-=======
-template <typename Dtype>
-void im2col_nd_cpu(const Dtype* data_im, const int num_spatial_axes,
-    const int* im_shape, const int* col_shape,
-    const int* kernel_shape, const int* pad, const int* stride,
-    const int* dilation, Dtype* data_col);
-
-template <typename Dtype>
-void im2col_cpu(const Dtype* data_im, const int channels,
-    const int height, const int width, const int kernel_h, const int kernel_w,
-    const int pad_h, const int pad_w, const int stride_h,
-    const int stride_w, const int dilation_h, const int dilation_w,
-    Dtype* data_col);
-
-template <typename Dtype>
-void col2im_nd_cpu(const Dtype* data_col, const int num_spatial_axes,
-    const int* im_shape, const int* col_shape,
-    const int* kernel_shape, const int* pad, const int* stride,
-    const int* dilation, Dtype* data_im);
-
-template <typename Dtype>
-void col2im_cpu(const Dtype* data_col, const int channels,
-    const int height, const int width, const int kernel_h, const int kernel_w,
-    const int pad_h, const int pad_w, const int stride_h,
-    const int stride_w, const int dilation_h, const int dilation_w,
-    Dtype* data_im);
-
-template <typename Dtype>
-void im2col_nd_gpu(const Dtype* data_im, const int num_spatial_axes,
-    const int col_size, const int* im_shape, const int* col_shape,
-    const int* kernel_shape, const int* pad, const int* stride,
-    const int* dilation, Dtype* data_col);
-
-template <typename Dtype>
-void im2col_gpu(const Dtype* data_im, const int channels,
-    const int height, const int width, const int kernel_h, const int kernel_w,
-    const int pad_h, const int pad_w, const int stride_h,
-    const int stride_w, const int dilation_h, const int dilation_w,
-    Dtype* data_col);
-
-template <typename Dtype>
-void col2im_nd_gpu(const Dtype* data_col, const int num_spatial_axes,
-    const int im_size, const int* im_shape, const int* col_shape,
-    const int* kernel_shape, const int* pad, const int* stride,
-    const int* dilation, Dtype* data_im);
-
-template <typename Dtype>
-void col2im_gpu(const Dtype* data_col, const int channels,
-    const int height, const int width, const int kernel_h, const int kernel_w,
-    const int pad_h, const int pad_w, const int stride_h,
-    const int stride_w, const int dilation_h, const int dilation_w,
-    Dtype* data_im);
->>>>>>> 08c5dfd5
+void col2im_gpu(const Dtype* data_col, const int_tp channels,
+                const int_tp height, const int_tp width, const int_tp kernel_h,
+                const int_tp kernel_w, const int_tp pad_h, const int_tp pad_w,
+                const int_tp stride_h, const int_tp stride_w,
+                const int_tp dilation_h, const int_tp dilation_w,
+                Dtype* data_im);
 
 }  // namespace caffe
 
