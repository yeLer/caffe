--- conflicted
+++ resolved
@@ -158,17 +158,11 @@
   }
   virtual void Fill(Blob<Dtype>* blob) {
     CHECK(blob->count());
-<<<<<<< HEAD
     int_tp fan_in = blob->count() / blob->shape(0);
-    // Compatible for ND Convolution
-    int_tp fan_out = blob->count() / blob->shape(1);
-=======
-    int fan_in = blob->count() / blob->shape(0);
     // Compatibility with ND blobs
-    int fan_out = blob->num_axes() > 1 ?
-                  blob->count() / blob->shape(1) :
-                  blob->count();
->>>>>>> f267ad94
+    int_tp fan_out = blob->num_axes() > 1 ?
+                     blob->count() / blob->shape(1) :
+                     blob->count();
     Dtype n = fan_in;  // default to fan_in
     if (this->filler_param_.variance_norm()
         == FillerParameter_VarianceNorm_AVERAGE) {
@@ -211,17 +205,11 @@
   }
   virtual void Fill(Blob<Dtype>* blob) {
     CHECK(blob->count());
-<<<<<<< HEAD
     int_tp fan_in = blob->count() / blob->shape(0);
-    // Compatible for ND Convolution
-    int_tp fan_out = blob->count() / blob->shape(1);
-=======
-    int fan_in = blob->count() / blob->shape(0);
     // Compatibility with ND blobs
-    int fan_out = blob->num_axes() > 1 ?
-                  blob->count() / blob->shape(1) :
-                  blob->count();
->>>>>>> f267ad94
+    int_tp fan_out = blob->num_axes() > 1 ?
+                     blob->count() / blob->shape(1) :
+                     blob->count();
     Dtype n = fan_in;  // default to fan_in
     if (this->filler_param_.variance_norm()
         == FillerParameter_VarianceNorm_AVERAGE) {
