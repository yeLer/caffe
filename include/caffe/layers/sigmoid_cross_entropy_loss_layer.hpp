--- conflicted
+++ resolved
@@ -97,18 +97,14 @@
   virtual void Backward_gpu(const vector<Blob<Dtype>*>& top,
       const vector<bool>& propagate_down, const vector<Blob<Dtype>*>& bottom);
 
-<<<<<<< HEAD
-  /// The int_tpernal SigmoidLayer used to map predictions to probabilities.
-=======
   /// Read the normalization mode parameter and compute the normalizer based
   /// on the blob size.  If normalization_mode is VALID, the count of valid
   /// outputs will be read from valid_count, unless it is -1 in which case
   /// all outputs are assumed to be valid.
   virtual Dtype get_normalizer(
-      LossParameter_NormalizationMode normalization_mode, int valid_count);
+      LossParameter_NormalizationMode normalization_mode, int_tp valid_count);
 
   /// The internal SigmoidLayer used to map predictions to probabilities.
->>>>>>> 28c135c3
   shared_ptr<SigmoidLayer<Dtype> > sigmoid_layer_;
   /// sigmoid_output stores the output of the SigmoidLayer.
   shared_ptr<Blob<Dtype> > sigmoid_output_;
@@ -120,7 +116,7 @@
   /// Whether to ignore instances with a certain label.
   bool has_ignore_label_;
   /// The label indicating that an instance should be ignored.
-  int ignore_label_;
+  int_tp ignore_label_;
   /// How to normalize the loss.
   LossParameter_NormalizationMode normalization_;
   Dtype normalizer_;
