import subprocess
import argparse
import re
import os
import time
import json
import socket
import logging

class CaffeBenchmark(object):
    '''Used to do caffe benchmarking'''
    def __init__(self, bench_params):
        '''params initialization'''
        self.topology = bench_params.topology
        self.host_file = bench_params.host_file
        self.network = bench_params.network
        self.tcp_netmask = bench_params.tcp_netmask
        self.dummy_data_use = bench_params.dummy_data_use
        self.engine = bench_params.engine
        self.caffe_bin = bench_params.caffe_bin
        self.scal_test = bench_params.scal_test
        self.num_nodes = 1
        self.cpu_model = 'skx'
        # flag used to mark if we have detected which cpu model we're using
        self.unknown_cpu = False
        self.iterations = 100
        self.caffe_root = os.path.dirname(os.path.dirname(__file__))
        # model template path
        self.model_path = os.path.join(self.caffe_root, "models/intel_optimized_models/benchmark")
        # specific script used to run intelcaffe 
        self.caffe_run_script = os.path.join(self.caffe_root, "scripts/run_intelcaffe.sh")
        self.bkm_batch_size = bench_params.bkm_batch_size
        self.support_topologies = self.bkm_batch_size.keys()
        self.support_topologies.append('all')
        self.check_parameters()
        current_time = time.strftime("%Y%m%d%H%M%S")
        logging.basicConfig(filename = 'result-benchmark-{}.log'.format(current_time),level = logging.INFO)

    def is_supported_topology(self):
        '''check if input topology is supported'''
        if self.topology not in self.support_topologies:
            logging.exception("The topology you specified as {} is not supported. Supported topologies are {}".format(self.topology, self.support_topologies))
    
    def calculate_numnodes(self):
        '''calculate current using nodes'''
        if os.path.isfile(self.host_file):
            with open(self.host_file, 'r') as f:
                self.num_nodes = len([line for line in f.readlines() if line.strip() != ''])
                if self.num_nodes == 0:
                    logging.exception("Error: empty host list. Exit.")
        return self.num_nodes
    
    def _exec_command(self, cmd):
        '''execute shell command'''
        return subprocess.check_output(cmd, stderr = subprocess.STDOUT, shell = True)

    def _exec_command_and_show(self, cmd):
        '''execute shell command and print it out'''
        def _exec_command_and_iter_show(cmd):
            out = subprocess.Popen(cmd, shell = True, stdin = subprocess.PIPE, stdout = subprocess.PIPE, stderr = subprocess.PIPE, universal_newlines = True)
            for stdout_line in iter(out.stdout.readline, ""):
                yield stdout_line
            return_code = out.wait()
            if return_code:
                raise subprocess.CalledProcessError(return_code, cmd)
        for line in _exec_command_and_iter_show(cmd):
            print line
        
    def detect_cpu(self):
        '''check which IA platform currently using'''
        command_name = "lscpu | grep 'Model name' | awk -F ':' '{print $2}'"
        model_string = self._exec_command(command_name)
        self.model_string = model_string
        #will make it configurable in the future
        knl_pattern = re.compile(".*72[1359]0.*")
        knm_pattern = re.compile(".*72.*")
        skx_pattern = re.compile(".*[86543]1.*")
        bdw_pattern = re.compile(".*(E5-[421]6|E7-[84]8|E3-12|D-?15).*")
        if re.match(knl_pattern, model_string):
            self.cpu_model = "knl"
        elif re.match(knm_pattern, model_string):
            self.cpu_model = "knm"
        elif re.match(skx_pattern, model_string):
            self.cpu_model = "skx"
        elif re.match(bdw_pattern, model_string):
            self.cpu_model = "bdw"
        else:
            self.unknown_cpu = True
            logging.info("Can't detect which cpu model currently using, will use default settings, which may not be the optimal one.")
    
    def gen_model_file(self, model):
        '''generate model file with new batch size which equal to bkm batch size'''
        prototxt_file = "train_val_dummydata.prototxt" if self.dummy_data_use else "train_val.prototxt"
        dst_model_file = os.path.join(self.model_path, model, '-'.join([self.cpu_model, prototxt_file]))
        if os.path.isfile(dst_model_file):
            os.remove(dst_model_file)
        src_model_file = os.path.join(self.model_path, model, prototxt_file)
        if not os.path.isfile(src_model_file):
            logging.exception("template model file {} doesn't exist.".format(src_model_file))
        batch_size_pattern = re.compile(".*shape:.*") if self.dummy_data_use else re.compile("^\s+batch_size:.*")
        # we only care about train phase batch size for benchmarking
        batch_size_cnt = 2 if self.dummy_data_use else 1
        if model not in self.bkm_batch_size or not self.scal_test and self.cpu_model not in self.bkm_batch_size[model]:
            logging.exception("Can't find batch size of topology {} and cpu model {} within batch size table".format(model, self.cpu_model))
        new_batch_size = self.bkm_batch_size[model] if self.scal_test else self.bkm_batch_size[model][self.cpu_model]
        with open(src_model_file, 'r') as src_f, open(dst_model_file, 'w') as dst_f:
            cnt = 0
            for line in src_f.readlines():
                if re.match(batch_size_pattern, line) and cnt < batch_size_cnt:
                   #change batch size
                    line = re.sub("[0-9]+", new_batch_size, line, count = 1)
                    cnt += 1
                dst_f.write(line) 
        return dst_model_file

    def gen_solver_file(self, model):
        '''generate suitable solver file for training benchmark'''
        solver_prototxt_file = "solver_dummydata.prototxt" if self.dummy_data_use else "solver.prototxt"
        dst_solver_file = os.path.join(self.model_path, model, '-'.join([self.cpu_model, solver_prototxt_file]))
        if os.path.isfile(dst_solver_file):
            os.remove(dst_solver_file)
        src_solver_file = os.path.join(self.model_path, model, solver_prototxt_file)
        if not os.path.isfile(src_solver_file):
            logging.exception("template solver file {} doesn't exist.".format(src_solver_file))
        dst_model_file = self.gen_model_file(model)
        max_iter = "200"
        display_iter = "1"
        net_path_pattern = re.compile(".*net:.*")
        max_iter_pattern = re.compile(".*max_iter:.*")
        display_pattern = re.compile(".*display:.*")
        with open(src_solver_file, 'r') as src_f, open(dst_solver_file, 'w') as dst_f:
            for line in src_f.readlines():
                if re.match(net_path_pattern, line):
                    dst_f.write('net: "{}"\n'.format(dst_model_file))
                elif re.match(max_iter_pattern, line):
                    dst_f.write('max_iter: {}\n'.format(max_iter))
                elif re.match(display_pattern, line):
                    dst_f.write('display: {}\n'.format(display_iter))
                else:
                    dst_f.write(line) 
        return dst_solver_file

    def run_specific_model(self, model):
        '''run the topology you specified'''
        self.calculate_numnodes()
        if self.num_nodes == 1:
            model_file = self.gen_model_file(model)
            exec_command = ' '.join([self.caffe_run_script, '--model_file', model_file, '--mode time', '--iteration', str(self.iterations), '--benchmark none'])
        else:
            solver_file = self.gen_solver_file(model)
            exec_command = ' '.join([self.caffe_run_script, '--hostfile', self.host_file, '--solver', solver_file, '--network', self.network, '--benchmark none'])
            if self.network == "tcp":
                exec_command += " --netmask {}".format(self.tcp_netmask)
    
        if self.engine != "":
            exec_command += " --engine {}".format(self.engine)
        if self.caffe_bin != "":
            exec_command += " --caffe_bin {}".format(self.caffe_bin)
        current_time = time.strftime("%Y%m%d%H%M%S")
        if not self.unknown_cpu:
            self.result_log_file = "-".join(["result", self.cpu_model, model, current_time + ".log"])
        else:
            self.result_log_file = "-".join(["result", "unknown", model, current_time + ".log"])
        exec_command += " 2>&1 | tee {}".format(self.result_log_file)
        self._exec_command_and_show(exec_command)
        self.intelcaffe_log = self.obtain_intelcaffe_log()
        self.calculate_fps()
    
    def obtain_intelcaffe_log(self):
        '''obtain the logfile of 'run_intelcaffe' '''
        logging.info("Result log file: {}".format(self.result_log_file))
        if not os.path.isfile(self.result_log_file):
            logging.exception("Couldn't see result log file {}".format(result_log_file))
        result_dir = ''
        with open(self.result_log_file, 'r') as f:
            for line in f.readlines():
                if line.startswith('Result folder:'):
                    result_dir = line.split('/')[-1].strip()
                    break
        if result_dir == "":
            logging.exception("Couldn't find result folder within file".format(result_file_log))
        if not self.unknown_cpu:
            caffe_log_file = "-".join(["outputCluster", self.cpu_model, str(self.num_nodes) + '.txt'])
        else:
            caffe_log_file = "-".join(["outputCluster", "unknown", str(self.num_nodes) + '.txt'])
        intelcaffe_log = os.path.join(result_dir, caffe_log_file)
        logging.info('intelcaffe log: %s' % intelcaffe_log)
        return intelcaffe_log
    
    def obtain_average_fwd_bwd_time(self):
        '''obtain average iteration time of training'''
        result_file = self.intelcaffe_log
        if not os.path.isfile(result_file):
            logging.exception("Error: result file {} does not exist...".format(result_file))
        if self.num_nodes == 1:
            average_time = ""
            with open(result_file, 'r') as f:
                average_fwd_bwd_time_pattern = re.compile(".*Average Forward-Backward:.*")
                for line in f.readlines():
                    if re.match(average_fwd_bwd_time_pattern, line):
                        average_time = line.split()[-2]
            if average_time == "": 
                logging.exception("Error: can't find average forward-backward time within logs, please check logs under: {}".format(result_file))
            average_time = float(average_time)
        else:
            start_iteration = 100
            iteration_num = 100
            total_time = 0.0
            delta_times = []
            with open(result_file, 'r') as f:
                delta_time_pattern = re.compile(".*DELTA TIME.*")
                for line in f.readlines():
                    if re.match(delta_time_pattern, line):
                        delta_times.append(line.split()[-2])
            if len(delta_times) == 0:
                logging.exception("Error: check if you mark 'CAFFE_PER_LAYER_TIMINGS := 1' while building caffe; also ensure you're running at least 200 iterations for multinode trainings; or check if you're running intelcaffe failed, the logs can be found under: {}".format(result_file))
            for delta_time in delta_times[start_iteration : start_iteration + iteration_num]:
                total_time += float(delta_time)
            average_time = total_time / iteration_num * 1000.0
        logging.info("average time: {} ms".format(str(average_time)))
        return average_time
    
    def obtain_batch_size(self):
        '''obtain global batch size for training'''
        log_file = self.intelcaffe_log
        if not os.path.isfile(log_file):
            logging.exception("Error: log file {} does not exist...".format(log_file))
        with open(log_file, 'r') as f:
            batch_size_pattern_dummy = re.compile(".*dim:.*")
<<<<<<< HEAD
            batch_size_pattern_real = re.compile("^\s+batch_size:.*")
=======
            batch_size_pattern_real = re.compile(".*\s+batch_size:.*")
>>>>>>> b5e6707c
            batch_size = ''
            for line in f.readlines():
                if re.match(batch_size_pattern_real, line) or re.match(batch_size_pattern_dummy, line):
                    batch_size = line.split()[-1]
                    break
        if batch_size == '':
            logging.exception("Can't find batch size within your log file: {}".format(log_file))
        batch_size = int(batch_size) * self.num_nodes
        logging.info("global batch size: {}".format(str(batch_size)))
        return float(batch_size)
    
    def calculate_fps(self):
        '''calculate fps here'''
        self.batch_size = self.obtain_batch_size()
        self.average_time = self.obtain_average_fwd_bwd_time()
        speed = self.batch_size * 1000.0 / self.average_time
        self.speed = int(speed)
        logging.info("benchmark speed: {} images/sec".format(str(self.speed)))
        return speed
    
    def get_local_ip_lists(self):
        '''get local ip lists'''
        exec_command = 'ip addr'
        out = self._exec_command(exec_command)
        ip_pattern = re.compile(".*inet [0-9]+.*")
        self.local_ips = []
        for line in out.split('\n'):
            if re.match(ip_pattern, line):
                ip = line.split()[1].split('/')[0]
                self.local_ips.append(ip)
        if len(self.local_ips) == 0:
            logging.exception("Can't find available ips on local node.")
        hostname = socket.gethostname()
        self.local_ips.append(hostname)

    def manipulate_host_file(self):
        '''put master node ip or hostname on the first one of the host ip or hostname list'''
        self.get_local_ip_lists()
        self.hosts = []
        with open(self.host_file, 'r') as origin_f:
            for line in origin_f.readlines():
                self.hosts.append(line.rstrip().lstrip())
        for index, ip in enumerate(self.hosts):
            if ip in self.local_ips:
                self.hosts[0], self.hosts[index] = self.hosts[index], self.hosts[0]
                break
        
    def gen_host_file(self, num_nodes):
        '''generate suitable host file to do scaling test'''
        dst_host_file = 'scal_hostfile'
        with open(dst_host_file, 'w') as dst_f:
            for i in xrange(num_nodes):
                dst_f.write(self.hosts[i] + '\n')
        return dst_host_file 
 
    def run_scal_test(self, model):
        '''scaling test on multinodes'''
        num_nodes = self.calculate_numnodes()
        if num_nodes <= 1 or ((num_nodes & (num_nodes - 1))) != 0:
            logging.exception("nodes number: {} is not a power of 2.".format(num_nodes))
        self.manipulate_host_file()
        origin_hostfile = self.host_file
        fps_table = {}
        while num_nodes > 0:
            self.host_file = self.gen_host_file(num_nodes)
            self.run_specific_model(model)
            fps_table[num_nodes] = self.speed
            num_nodes /= 2
        # roll back actual num_nodes for possible topology 'all'
        os.remove(self.host_file)
        self.host_file = origin_hostfile
        self.print_scal_test_results(fps_table)

    def print_scal_test_results(self, fps_table):
        '''print scaling test results out'''
        logging.info('')
        logging.info('-------scaling test results----------')
        logging.info('num_nodes, fps(images/s), scaling efficiency')
        num_nodes, total_num_nodes = 1, self.calculate_numnodes()
        while num_nodes <= total_num_nodes:
            scal_efficiency = round(float(fps_table[num_nodes]) / float((num_nodes * fps_table[1])), 3)
            logging.info('{}, {}, {}'.format(str(num_nodes), str(fps_table[num_nodes]), str(scal_efficiency)))
            num_nodes *= 2
        logging.info('')
        
    def run_benchmark(self):
        '''run intelcaffe training benchmark'''
        self.detect_cpu()
        logging.info("Cpu model: {}".format(self.model_string))
        if self.topology == 'all':
            for model in self.support_topologies:
                if model == 'all':
                    continue
                logging.info("--{}".format(model))
                if self.scal_test:
                    self.run_scal_test(model)
                else:
                    self.run_specific_model(model)
        else:
            if self.scal_test:
                self.run_scal_test(self.topology)
            else:
                self.run_specific_model(self.topology)

    def check_parameters(self):
        '''check program parameters'''
        if self.topology == "":
            logging.exception("Error: topology is not specified.")
        self.is_supported_topology()
        if self.host_file != "":
            if self.network == "tcp" and self.tcp_netmask == "":
                logging.exception("Error: need to specify tcp network's netmask")

class BenchmarkParams(object):
    '''encapsulate benchmark parameters here'''
    def __init__(self, config_file):
        '''initialize benchmark parameters through a config file'''
        if config_file == '' or not os.path.isfile(config_file):
            logging.exception("Cant't find config file {}.".format(config_file))
        with open(config_file, 'r') as f:
            try:
                config = json.load(f)
            except Exception:
                logging.exception("Error: check if your json config file is correct.")
            self.topology = config['params']['topology']
            self.host_file = config['params']['hostfile']
            self.network = config['params']['network']
            self.tcp_netmask = config['params']['netmask']
            self.engine = config['params']["engine"]
            self.dummy_data_use = config['params']['dummy_data_use']
            self.scal_test = config['params']['scal_test']
            self.caffe_bin = config['params']['caffe_bin']
            self.bkm_batch_size = config['scal_batch_size_table'] if self.scal_test else config['perf_batch_size_table']
        
def parse_args():
    '''parse arguments'''
    description = 'Used to run intelcaffe throughput performance or scaling efficiency benchmarking.'
    arg_parser = argparse.ArgumentParser(description = description)
    arg_parser.add_argument('-c', '--configfile', default = 'scripts/benchmark_config_default.json', help = "config file which contains the parameters you want and the batch size you want to use on all topologies and platforms. Please check https://github.com/intel/caffe/wiki/Run-benchmark to see how to use it, default is 'scripts/benchmark_config_default.json'")
    return arg_parser.parse_args()

def main():
    '''main routine'''
    main_args = parse_args()
    bench_params = BenchmarkParams(main_args.configfile) 
    caffe_benchmark = CaffeBenchmark(bench_params)
    caffe_benchmark.run_benchmark()

if __name__ == "__main__":
    main()<|MERGE_RESOLUTION|>--- conflicted
+++ resolved
@@ -227,11 +227,7 @@
             logging.exception("Error: log file {} does not exist...".format(log_file))
         with open(log_file, 'r') as f:
             batch_size_pattern_dummy = re.compile(".*dim:.*")
-<<<<<<< HEAD
-            batch_size_pattern_real = re.compile("^\s+batch_size:.*")
-=======
             batch_size_pattern_real = re.compile(".*\s+batch_size:.*")
->>>>>>> b5e6707c
             batch_size = ''
             for line in f.readlines():
                 if re.match(batch_size_pattern_real, line) or re.match(batch_size_pattern_dummy, line):
