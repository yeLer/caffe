--- conflicted
+++ resolved
@@ -209,16 +209,8 @@
 The **RMSprop** (`solver_type: RMSPROP`), suggested by Tieleman in a Coursera course lecture, is a gradient-based optimization method (like SGD). The update formulas are
 
 $$
-<<<<<<< HEAD
-(v_t)_i = 
-\begin{cases}
-(v_{t-1})_i + \delta, &(\nabla L(W_t))_i(\nabla L(W_{t-1}))_i > 0\\
-(v_{t-1})_i \cdot (1-\delta), & \text{else}
-\end{cases}
-=======
 \operatorname{MS}((W_t)_i)= \delta\operatorname{MS}((W_{t-1})_i)+ (1-\delta)(\nabla L(W_t))_i^2 \\
 (W_{t+1})_i= (W_{t})_i -\alpha\frac{(\nabla L(W_t))_i}{\sqrt{\operatorname{MS}((W_t)_i)}}
->>>>>>> 290470e6
 $$
 
 The default value of $$\delta$$ (`rms_decay`) is set to $$\delta=0.99$$.
