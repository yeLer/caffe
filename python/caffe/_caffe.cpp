// Produce deprecation warnings (needs to come before arrayobject.h inclusion).
#define NPY_NO_DEPRECATED_API NPY_1_7_API_VERSION

#include <boost/make_shared.hpp>
#include <boost/python.hpp>
#include <boost/python/exception_translator.hpp>
#include <boost/python/raw_function.hpp>
#include <boost/python/suite/indexing/vector_indexing_suite.hpp>
#include <numpy/arrayobject.h>

// these need to be included after boost on OS X
#include <string>  // NOLINT(build/include_order)
#include <vector>  // NOLINT(build/include_order)
#include <fstream>  // NOLINT

#include "caffe/caffe.hpp"
#include "caffe/definitions.hpp"
#include "caffe/layers/memory_data_layer.hpp"
#include "caffe/layers/python_layer.hpp"
#include "caffe/sgd_solvers.hpp"

// Temporary solution for numpy < 1.7 versions: old macro, no promises.
// You're strongly advised to upgrade to >= 1.7.
#ifndef NPY_ARRAY_C_CONTIGUOUS
#define NPY_ARRAY_C_CONTIGUOUS NPY_C_CONTIGUOUS
#define PyArray_SetBaseObject(arr, x) (PyArray_BASE(arr) = (x))
#endif

/* Fix to avoid registration warnings in pycaffe (#3960) */
#define BP_REGISTER_SHARED_PTR_TO_PYTHON(PTR) do { \
  const boost::python::type_info info = \
    boost::python::type_id<shared_ptr<PTR > >(); \
  const boost::python::converter::registration* reg = \
    boost::python::converter::registry::query(info); \
  if (reg == NULL) { \
    bp::register_ptr_to_python<shared_ptr<PTR > >(); \
  } else if ((*reg).m_to_python == NULL) { \
    bp::register_ptr_to_python<shared_ptr<PTR > >(); \
  } \
} while (0)

#if defined(_MSC_VER) && (_MSC_FULL_VER >= 190024210)
// Workaround for VS 2015 Update 3 which breaks boost python
// See: http://stackoverflow.com/questions/38261530/unresolved-external-symbols-since-visual-studio-2015-update-3-boost-python-link
// and https://msdn.microsoft.com/vs-knownissues/vs2015-update3
#define BP_GET_POINTER(cls) \
namespace boost { \
template <> \
const volatile caffe::cls * \
get_pointer(const volatile caffe::cls *c) { \
    return c; \
} \
}

#define BP_GET_POINTER_T(cls, dtype) BP_GET_POINTER(cls<dtype>)

// forward declare the NCCL class
// in case we are not using NCCL
namespace caffe {
template <typename Dtype> class NCCL;
}

BP_GET_POINTER_T(Net, float);
BP_GET_POINTER_T(Layer, float);
BP_GET_POINTER_T(Solver, float);
BP_GET_POINTER_T(SGDSolver, float);
BP_GET_POINTER_T(NesterovSolver, float);
BP_GET_POINTER_T(AdaGradSolver, float);
BP_GET_POINTER_T(RMSPropSolver, float);
BP_GET_POINTER_T(AdaDeltaSolver, float);
BP_GET_POINTER_T(AdamSolver, float);
BP_GET_POINTER_T(NCCL, float);
BP_GET_POINTER(Timer);
<<<<<<< HEAD
BP_GET_POINTER(LayerParameter);
BP_GET_POINTER(NetParameter);
BP_GET_POINTER(NetState);
=======
>>>>>>> a2524b76

#endif

namespace bp = boost::python;

namespace caffe {

// For Python, for now, we'll just always use float as the type.
typedef float Dtype;
const int NPY_DTYPE = NPY_FLOAT32;

// Selecting mode.
void set_mode_cpu() { Caffe::set_mode(Caffe::CPU); }
void set_mode_gpu() { Caffe::set_mode(Caffe::GPU); }
void select_device(int id, bool listId) { Caffe::SelectDevice(id, listId); }
void set_devices(bp::tuple args) {
  vector<int> devices(bp::len(args));
  for (int i = 0; i < bp::len(args); ++i) {
    devices[i] = bp::extract<int>(args[i]);
  }
  Caffe::SetDevices(devices);
}


void InitLog() {
  ::google::InitGoogleLogging("");
#ifndef _MSC_VER
  // this symbol is undefined on windows
  ::google::InstallFailureSignalHandler();
#endif  // _MSC_VER
}

void InitLogLevel(int level) {
  FLAGS_minloglevel = level;
  InitLog();
}
<<<<<<< HEAD

#ifndef _MSC_VER
void InitLogLevelPipe(int level, bool stderr) {
=======
void InitLogLevelPipe(int level, bool std_err) {
>>>>>>> a2524b76
  FLAGS_minloglevel = level;
  FLAGS_logtostderr = std_err;
  InitLog();
}
#endif  // _MSC_VER

void Log(const string& s) {
  LOG(INFO) << s;
}

void set_random_seed(unsigned int seed) { Caffe::set_random_seed(seed,
                                          Caffe::GetDefaultDevice()); }

// For convenience, check that input files can be opened, and raise an
// exception that boost will send to Python if not (caffe could still crash
// later if the input files are disturbed before they are actually used, but
// this saves frustration in most cases).
static void CheckFile(const string& filename) {
    std::ifstream f(filename.c_str());
    if (!f.good()) {
      f.close();
      throw std::runtime_error("Could not open file " + filename);
    }
    f.close();
}

void CheckContiguousArray(PyArrayObject* arr, string name,
    vector<int_tp> shape) {
  if (!(PyArray_FLAGS(arr) & NPY_ARRAY_C_CONTIGUOUS)) {
    throw std::runtime_error(name + " must be C contiguous");
  }
  // This does not have to hold anymore
  /*
  if (PyArray_NDIM(arr) != 4) {
    throw std::runtime_error(name + " must be 4-d");
  }
  */
  if (PyArray_TYPE(arr) != NPY_FLOAT32) {
    throw std::runtime_error(name + " must be float32");
  }
  for (int_tp i = 1; i < PyArray_NDIM(arr); ++i) {
    if (PyArray_DIMS(arr)[i] != shape[i]) {
      throw std::runtime_error(
          "Shape dimension " + std::to_string(i) + " has wrong size ("
              + std::to_string(static_cast<int_tp>
                  (PyArray_DIMS(arr)[i])) + " vs. "
              + std::to_string(shape[i]) + ")");
    }
  }
}

// Net constructor
shared_ptr<Net<Dtype> > Net_Init(string network_file, int phase,
    int level, const bp::object& stages,
    const bp::object& weights) {
  CheckFile(network_file);

  // Convert stages from list to vector
  std::vector<std::string> stages_vector;
  if (!stages.is_none()) {
    for (int i = 0; i < len(stages); i++) {
      stages_vector.push_back(bp::extract<string>(stages[i]));
    }
  }

  // Initialize net
  shared_ptr<Net<Dtype> > net(new Net<Dtype>(network_file,
        static_cast<Phase>(phase), Caffe::GetDefaultDevice(),
        level, &stages_vector));

  // Load weights
  if (!weights.is_none()) {
    std::string weights_file_str = bp::extract<std::string>(weights);
    CheckFile(weights_file_str);
    net->CopyTrainedLayersFrom(weights_file_str);
  }

  return net;
}

// Legacy Net construct-and-load convenience constructor
shared_ptr<Net<Dtype> > Net_Init_Load(
    string param_file, string pretrained_param_file, int phase,
    int level, const bp::object& stages) {
  LOG(WARNING) << "DEPRECATION WARNING - deprecated use of Python interface";
  LOG(WARNING) << "Use this instead (with the named \"weights\""
    << " parameter):";
  LOG(WARNING) << "Net('" << param_file << "', " << phase
    << ", weights='" << pretrained_param_file << "')";
  CheckFile(param_file);
  CheckFile(pretrained_param_file);

  // Convert stages from list to vector
  std::vector<std::string> stages_vector;
  if (!stages.is_none()) {
    for (int i = 0; i < len(stages); i++) {
      stages_vector.push_back(bp::extract<string>(stages[i]));
    }
  }

  shared_ptr<Net<Dtype> > net(new Net<Dtype>(param_file,
      static_cast<Phase>(phase), Caffe::GetDefaultDevice(),
      level, &stages_vector));
  net->CopyTrainedLayersFrom(pretrained_param_file);
  return net;
}

void Net_Save(const Net<Dtype>& net, string filename) {
  NetParameter net_param;
  net.ToProto(&net_param, false);
  WriteProtoToBinaryFile(net_param, filename.c_str());
}


void Net_SaveHDF5(const Net<Dtype>& net, string filename) {
  net.ToHDF5(filename);
}

void Net_LoadHDF5(Net<Dtype>* net, string filename) {
  net->CopyTrainedLayersFromHDF5(filename.c_str());
}

void Net_SetInputArrays(Net<Dtype>* net, int index, bp::object data_obj,
    bp::object labels_obj) {
  // check that this network has an input MemoryDataLayer
  shared_ptr<MemoryDataLayer<Dtype> > md_layer =
    boost::dynamic_pointer_cast<MemoryDataLayer<Dtype> >(net->layers()[index]);
  if (!md_layer) {
    throw std::runtime_error("set_input_arrays may only be called if the"
        " first layer is a MemoryDataLayer");
  }

  // check that we were passed appropriately-sized contiguous memory
  PyArrayObject* data_arr =
      reinterpret_cast<PyArrayObject*>(data_obj.ptr());
  PyArrayObject* labels_arr =
      reinterpret_cast<PyArrayObject*>(labels_obj.ptr());
  CheckContiguousArray(data_arr, "data array", md_layer->shape());
  CheckContiguousArray(labels_arr, "labels array", md_layer->label_shape());
  if (PyArray_DIMS(data_arr)[0] != PyArray_DIMS(labels_arr)[0]) {
    throw std::runtime_error("data and labels must have the same first"
        " dimension");
  }
  if (PyArray_DIMS(data_arr)[0] % md_layer->batch_size() != 0) {
    throw std::runtime_error("first dimensions of input arrays must be a"
        " multiple of batch size");
  }

  md_layer->Reset(static_cast<Dtype*>(PyArray_DATA(data_arr)),
      static_cast<Dtype*>(PyArray_DATA(labels_arr)),
      PyArray_DIMS(data_arr)[0]);
}


void Net_SetLayerInputArrays(Net<Dtype>* net, Layer<Dtype>* layer,
                             bp::object data_obj, bp::object labels_obj) {
  MemoryDataLayer<Dtype>* md_layer = (MemoryDataLayer<Dtype>*)(layer);
  // check that we were passed appropriately-sized contiguous memory
  PyArrayObject* data_arr =
      reinterpret_cast<PyArrayObject*>(data_obj.ptr());
  CheckContiguousArray(data_arr, "data array", md_layer->shape());
  if (PyArray_DIMS(data_arr)[0] % md_layer->batch_size() != 0) {
    throw std::runtime_error("first dimensions of input arrays must be a"
        " multiple of batch size");
  }

  PyArrayObject* labels_arr = nullptr;

  if (labels_obj.ptr() != bp::object().ptr()) {
    labels_arr = reinterpret_cast<PyArrayObject*>(labels_obj.ptr());
    CheckContiguousArray(labels_arr, "labels array", md_layer->label_shape());
    if (PyArray_DIMS(data_arr)[0] != PyArray_DIMS(labels_arr)[0]) {
      throw std::runtime_error("data and labels must have the same first"
          " dimension");
    }
    md_layer->Reset(static_cast<Dtype*>(PyArray_DATA(data_arr)),
        static_cast<Dtype*>(PyArray_DATA(labels_arr)),
        PyArray_DIMS(data_arr)[0]);
  } else {
    md_layer->Reset(static_cast<Dtype*>(PyArray_DATA(data_arr)),
        nullptr,
        PyArray_DIMS(data_arr)[0]);
  }
}


Solver<Dtype>* GetSolverFromFile(const string& filename) {
  SolverParameter param;
  ReadSolverParamsFromTextFileOrDie(filename, &param);
  return SolverRegistry<Dtype>::CreateSolver(param);
}

Solver<Dtype>* GetSolver(const SolverParameter& solver_param) {
  return SolverRegistry<Dtype>::CreateSolver(solver_param);
}

struct NdarrayConverterGenerator {
  template <typename T> struct apply;
};

template <>
struct NdarrayConverterGenerator::apply<Dtype*> {
  struct type {
    PyObject* operator() (Dtype* data) const {
      // Just store the data pointer, and add the shape information in postcall.
      return PyArray_SimpleNewFromData(0, NULL, NPY_DTYPE, data);
    }
    const PyTypeObject* get_pytype() {
      return &PyArray_Type;
    }
  };
};

struct NdarrayCallPolicies : public bp::default_call_policies {
  typedef NdarrayConverterGenerator result_converter;
  PyObject* postcall(PyObject* pyargs, PyObject* result) {
    bp::object pyblob = bp::extract<bp::tuple>(pyargs)()[0];
    shared_ptr<Blob<Dtype> > blob =
      bp::extract<shared_ptr<Blob<Dtype> > >(pyblob);
    // Free the temporary pointer-holding array, and construct a new one with
    // the shape information from the blob.
    void* data = PyArray_DATA(reinterpret_cast<PyArrayObject*>(result));
    Py_DECREF(result);
    const int_tp num_axes = blob->num_axes();
#ifdef USE_INDEX64
    vector<npy_long> dims(blob->shape().begin(), blob->shape().end());
    PyObject *arr_obj = PyArray_SimpleNewFromData(num_axes, dims.data(),
                                                  NPY_FLOAT32, data);
#else
    vector<npy_intp> dims(blob->shape().begin(), blob->shape().end());
    PyObject *arr_obj = PyArray_SimpleNewFromData(num_axes, dims.data(),
                                                  NPY_FLOAT32, data);
#endif
    // SetBaseObject steals a ref, so we need to INCREF.
    Py_INCREF(pyblob.ptr());
    PyArray_SetBaseObject(reinterpret_cast<PyArrayObject*>(arr_obj),
        pyblob.ptr());
    return arr_obj;
  }
};

bp::object Blob_Reshape(bp::tuple args, bp::dict kwargs) {
  if (bp::len(kwargs) > 0) {
    throw std::runtime_error("Blob.reshape takes no kwargs");
  }
  Blob<Dtype>* self = bp::extract<Blob<Dtype>*>(args[0]);
  vector<int_tp> shape(bp::len(args) - 1);
  for (int_tp i = 1; i < bp::len(args); ++i) {
    shape[i - 1] = bp::extract<int_tp>(args[i]);
  }
  self->Reshape(shape);
  // We need to explicitly return None to use bp::raw_function.
  return bp::object();
}

bp::object BlobVec_add_blob(bp::tuple args, bp::dict kwargs) {
  if (bp::len(kwargs) > 0) {
    throw std::runtime_error("BlobVec.add_blob takes no kwargs");
  }
  typedef vector<shared_ptr<Blob<Dtype> > > BlobVec;
  BlobVec* self = bp::extract<BlobVec*>(args[0]);
  vector<int_tp> shape(bp::len(args) - 1);
  for (int_tp i = 1; i < bp::len(args); ++i) {
    shape[i - 1] = bp::extract<int_tp>(args[i]);
  }
  self->push_back(shared_ptr<Blob<Dtype> >(new Blob<Dtype>(shape)));
  // We need to explicitly return None to use bp::raw_function.
  return bp::object();
}

void exception_translator(std::exception ex) {
  std::cout << ex.what() << std::endl;
}

// NOLINT_NEXT_LINE(runtime/references)
Dtype ForwardFromTo_NoGIL(Net<Dtype>& net, int_tp start, int_tp end) {
  Dtype loss;
  Py_BEGIN_ALLOW_THREADS
  loss = net.ForwardFromTo(start, end);
  Py_END_ALLOW_THREADS
  return loss;
}

// NOLINT_NEXT_LINE(runtime/references)
void BackwardFromTo_NoGIL(Net<Dtype>& net, int_tp start, int_tp end) {
  Py_BEGIN_ALLOW_THREADS
  net.BackwardFromTo(start, end);
  Py_END_ALLOW_THREADS
}

// NOLINT_NEXT_LINE(runtime/references)
Dtype Step_NoGIL(Solver<Dtype>& solver, int_tp iters) {
  Dtype smoothed_loss;
  Py_BEGIN_ALLOW_THREADS
  smoothed_loss = solver.Step(iters);
  Py_END_ALLOW_THREADS
  return smoothed_loss;
}

// NOLINT_NEXT_LINE(runtime/references)
void Solve_NoGIL(Solver<Dtype>& solver, const char* resume_file) {
  Py_BEGIN_ALLOW_THREADS
  solver.Solve(resume_file);
  Py_END_ALLOW_THREADS
}


template<typename Dtype>
class SolverCallback: public Solver<Dtype>::Callback {
 protected:
  bp::object on_start_, on_gradients_ready_;

 public:
  SolverCallback(bp::object on_start, bp::object on_gradients_ready)
    : on_start_(on_start), on_gradients_ready_(on_gradients_ready) { }
  virtual void on_gradients_ready() {
    on_gradients_ready_();
  }
  virtual void on_start() {
    on_start_();
  }
};
template<typename Dtype>
void Solver_add_callback(Solver<Dtype> * solver, bp::object on_start,
  bp::object on_gradients_ready) {
  solver->add_callback(new SolverCallback<Dtype>(on_start, on_gradients_ready));
}

// Seems boost cannot call the base method directly
void Solver_add_nccl(Solver<Dtype>* solver
#ifdef USE_NCCL
  , NCCL<Dtype>* nccl
#endif
) {
#ifdef USE_NCCL
  solver->add_callback(nccl);
#endif
}

void share_weights(Solver<Dtype>* solver, Net<Dtype>* net) {
  net->ShareTrainedLayersWith(solver->net().get());
}

template<typename Dtype>
class NetCallback: public Net<Dtype>::Callback {
 public:
  explicit NetCallback(bp::object run) : run_(run) {}

 protected:
  virtual void run(int layer) {
    run_(layer);
  }
  bp::object run_;
};
void Net_before_forward(Net<Dtype>* net, bp::object run) {
  net->add_before_forward(new NetCallback<Dtype>(run));
}
void Net_after_forward(Net<Dtype>* net, bp::object run) {
  net->add_after_forward(new NetCallback<Dtype>(run));
}
void Net_before_backward(Net<Dtype>* net, bp::object run) {
  net->add_before_backward(new NetCallback<Dtype>(run));
}
void Net_after_backward(Net<Dtype>* net, bp::object run) {
  net->add_after_backward(new NetCallback<Dtype>(run));
}

void Net_add_nccl(Net<Dtype>* net
#ifdef USE_NCCL
  , NCCL<Dtype>* nccl
#endif
) {
#ifdef USE_NCCL
  net->add_after_backward(nccl);
#endif
}
#ifndef USE_NCCL
template<typename Dtype>
class NCCL {
 public:
  NCCL(shared_ptr<Solver<Dtype> > solver, const string& uid) {}
};
#endif

bool HasNCCL() {
#ifdef USE_NCCL
  return true;
#else
  return false;
#endif
}

#ifdef USE_NCCL
bp::object NCCL_New_Uid() {
  std::string uid = NCCL<Dtype>::new_uid();
#if PY_MAJOR_VERSION >= 3
  // Convert std::string to bytes so that Python does not
  // try to decode the string using the current locale.

  // Since boost 1.53 boost.python will convert str and bytes
  // to std::string but will convert std::string to str. Here we
  // force a bytes object to be returned. When this object
  // is passed back to the NCCL constructor boost.python will
  // correctly convert the bytes to std::string automatically
  PyObject* py_uid = PyBytes_FromString(uid.c_str());
  return bp::object(bp::handle<>(py_uid));
#else
  // automatic conversion is correct for python 2.
  return bp::object(uid);
#endif
}
#endif

BOOST_PYTHON_MEMBER_FUNCTION_OVERLOADS(SolveOverloads, Solve, 0, 1);

BOOST_PYTHON_MODULE(_caffe) {
  bp::register_exception_translator<std::exception>(&exception_translator);

  // below, we prepend an underscore to methods that will be replaced
  // in Python

  bp::scope().attr("__version__") = AS_STRING(CAFFE_VERSION);

  // Caffe utility functions
  bp::def("init_log", &InitLog);
  bp::def("init_log", &InitLogLevel);
  #ifndef _MSC_VER
  bp::def("init_log", &InitLogLevelPipe);
  #endif  // _MSC_VER
  bp::def("log", &Log);
  bp::def("has_nccl", &HasNCCL);
  bp::def("set_mode_cpu", &set_mode_cpu);
  bp::def("set_mode_gpu", &set_mode_gpu);
  bp::def("set_random_seed", &set_random_seed);
  bp::def("set_device", &Caffe::SetDevice);
  bp::def("set_devices", &set_devices);
  bp::def("select_device", &select_device);
  bp::def("enumerate_devices", &Caffe::EnumerateDevices);
  bp::def("solver_count", &Caffe::solver_count);
  bp::def("set_solver_count", &Caffe::set_solver_count);
  bp::def("solver_rank", &Caffe::solver_rank);
  bp::def("set_solver_rank", &Caffe::set_solver_rank);
  bp::def("set_multiprocess", &Caffe::set_multiprocess);
  bp::def("layer_type_list", &LayerRegistry<Dtype>::LayerTypeList);

  bp::class_<Net<Dtype>, shared_ptr<Net<Dtype> >, boost::noncopyable >("Net",
    bp::no_init)
    // Constructor
    .def("__init__", bp::make_constructor(&Net_Init,
          bp::default_call_policies(), (bp::arg("network_file"), "phase",
            bp::arg("level")=0, bp::arg("stages")=bp::object(),
            bp::arg("weights")=bp::object())))
    // Legacy constructor
    .def("__init__", bp::make_constructor(&Net_Init_Load,
         bp::default_call_policies(), (bp::arg("network_file"),
            bp::arg("pretrained_param_file"), "phase",
            bp::arg("level")=0, bp::arg("stages")=bp::object())))
    .def("_forward", &ForwardFromTo_NoGIL)
    .def("_backward", &BackwardFromTo_NoGIL)
    .def("reshape", &Net<Dtype>::Reshape)
    .def("clear_param_diffs", &Net<Dtype>::ClearParamDiffs)
    // The cast is to select a particular overload.
    .def("copy_from", static_cast<void (Net<Dtype>::*)(const string)>(
        &Net<Dtype>::CopyTrainedLayersFrom))
    .def("share_with", &Net<Dtype>::ShareTrainedLayersWith)
    .add_property("_blob_loss_weights", bp::make_function(
        &Net<Dtype>::blob_loss_weights, bp::return_internal_reference<>()))
    .def("_bottom_ids", bp::make_function(&Net<Dtype>::bottom_ids,
        bp::return_value_policy<bp::copy_const_reference>()))
    .def("_top_ids", bp::make_function(&Net<Dtype>::top_ids,
        bp::return_value_policy<bp::copy_const_reference>()))
    .add_property("_blobs", bp::make_function(&Net<Dtype>::blobs,
        bp::return_internal_reference<>()))
    .add_property("layers", bp::make_function(&Net<Dtype>::layers,
        bp::return_internal_reference<>()))
    .add_property("_blob_names", bp::make_function(&Net<Dtype>::blob_names,
        bp::return_value_policy<bp::copy_const_reference>()))
    .add_property("_layer_names", bp::make_function(&Net<Dtype>::layer_names,
        bp::return_value_policy<bp::copy_const_reference>()))
    .add_property("_inputs", bp::make_function(&Net<Dtype>::input_blob_indices,
        bp::return_value_policy<bp::copy_const_reference>()))
    .add_property("_outputs",
        bp::make_function(&Net<Dtype>::output_blob_indices,
        bp::return_value_policy<bp::copy_const_reference>()))
    .def("_set_input_arrays", &Net_SetInputArrays,
        bp::with_custodian_and_ward<1, 3,
        bp::with_custodian_and_ward<1, 4> > ())
    .def("_set_layer_input_arrays", &Net_SetLayerInputArrays,
        bp::with_custodian_and_ward<1, 3,
        bp::with_custodian_and_ward<1, 4> > ())
    .def("save", &Net_Save)
    .def("save_hdf5", &Net_SaveHDF5)
    .def("load_hdf5", &Net_LoadHDF5)
    .def("before_forward", &Net_before_forward)
    .def("after_forward", &Net_after_forward)
    .def("before_backward", &Net_before_backward)
    .def("after_backward", &Net_after_backward)
    .def("after_backward", &Net_add_nccl);
  BP_REGISTER_SHARED_PTR_TO_PYTHON(Net<Dtype>);

  bp::class_<Blob<Dtype>, shared_ptr<Blob<Dtype> >, boost::noncopyable>(
    "Blob", bp::no_init)
    .add_property("shape",
        bp::make_function(
            static_cast<const vector<int_tp>& (Blob<Dtype>::*)() const>(
                &Blob<Dtype>::shape),
            bp::return_value_policy<bp::copy_const_reference>()))
    .add_property("num",      &Blob<Dtype>::num)
    .add_property("channels", &Blob<Dtype>::channels)
    .add_property("height",   &Blob<Dtype>::height)
    .add_property("width",    &Blob<Dtype>::width)
    .add_property("count",    static_cast<int_tp (Blob<Dtype>::*)() const>(
        &Blob<Dtype>::count))
    .def("reshape",           bp::raw_function(&Blob_Reshape))
    .add_property("data",     bp::make_function(&Blob<Dtype>::mutable_cpu_data,
          NdarrayCallPolicies()))
    .add_property("diff",     bp::make_function(&Blob<Dtype>::mutable_cpu_diff,
          NdarrayCallPolicies()));
  BP_REGISTER_SHARED_PTR_TO_PYTHON(Blob<Dtype>);

  bp::class_<Layer<Dtype>, shared_ptr<PythonLayer<Dtype> >,
    boost::noncopyable>("Layer", bp::init<const LayerParameter&>())
    .add_property("blobs", bp::make_function(&Layer<Dtype>::blobs,
          bp::return_internal_reference<>()))
    .def("setup", &Layer<Dtype>::LayerSetUp)
    .def("reshape", &Layer<Dtype>::Reshape)
    .add_property("type", bp::make_function(&Layer<Dtype>::type))
    .add_property("layer_param", bp::make_function(&Layer<Dtype>::layer_param,
          bp::return_internal_reference<>()));
  BP_REGISTER_SHARED_PTR_TO_PYTHON(Layer<Dtype>);

  bp::class_<LayerParameter>("LayerParameter", bp::no_init)
    .add_property("name",          bp::make_function(
                          static_cast<const string& (LayerParameter::*)
                          (void) const>(&LayerParameter::name),
                          bp::return_value_policy<bp::return_by_value>()))
    .add_property("bottom_size",   &LayerParameter::bottom_size)
    .def("get_bottom",    bp::make_function(
                          static_cast<const string& (LayerParameter::*)
                          (int) const>(&LayerParameter::bottom),  // NOLINT
                          bp::return_value_policy<bp::return_by_value>()))
    .add_property("top_size",      &LayerParameter::top_size)
    .def("get_top",       bp::make_function(
                          static_cast<const string& (LayerParameter::*)
                          (int) const>(&LayerParameter::top),     // NOLINT
                          bp::return_value_policy<bp::return_by_value>()));

  bp::class_<SolverParameter>("SolverParameter", bp::no_init)
    .add_property("max_iter", &SolverParameter::max_iter)
    .add_property("display", &SolverParameter::display)
    .add_property("layer_wise_reduce", &SolverParameter::layer_wise_reduce);

  bp::class_<Solver<Dtype>, shared_ptr<Solver<Dtype> >, boost::noncopyable>(
    "Solver", bp::no_init)
    .add_property("net", &Solver<Dtype>::net)
    .add_property("max_iter", &Solver<Dtype>::max_iter)
    .add_property("test_nets", bp::make_function(&Solver<Dtype>::test_nets,
          bp::return_internal_reference<>()))
    .add_property("iter", &Solver<Dtype>::iter)
    .add_property("solver_params", &Solver<Dtype>::GetSolverParams,
                                   &Solver<Dtype>::UpdateSolverParams)
    .def("step", &Step_NoGIL)
    .def("solve", &Solve_NoGIL)
    .def("add_callback", &Solver_add_callback<Dtype>)
    .def("add_callback", &Solver_add_nccl)
    .def("solve", static_cast<void (Solver<Dtype>::*)(const char*)>(
          &Solver<Dtype>::Solve), SolveOverloads())
    .def("step", &Solver<Dtype>::Step)
    .def("restore", &Solver<Dtype>::Restore)
    .def("snapshot", &Solver<Dtype>::Snapshot)
    .def("share_weights", &share_weights)
    .add_property("param", bp::make_function(&Solver<Dtype>::param,
              bp::return_value_policy<bp::copy_const_reference>()));
  BP_REGISTER_SHARED_PTR_TO_PYTHON(Solver<Dtype>);

  bp::class_<NetState>("NetState", bp::init<>())
    .add_property("phase", &NetState::phase,
                           &NetState::set_phase)
    .add_property("level", &NetState::level,
                           &NetState::set_level)
    .def("stage_size",     &NetState::stage_size)
    .def("get_stage",      bp::make_function(
                           static_cast<const string& (NetState::*)
                           (int) const>(&NetState::stage),  // NOLINT
                           bp::return_value_policy<bp::return_by_value>()))
    .def("add_stage",      static_cast<void (NetState::*)   // NOLINT
                           (const string&)>(&NetState::add_stage))
    .def("set_stage",      static_cast<void (NetState::*)   // NOLINT
                           (int, const string&)>(&NetState::set_stage))
    .def("clear_stage",    &NetState::clear_stage);

  bp::class_<NetParameter>("NetParameter", bp::init<>())
    .add_property("force_backward", &NetParameter::force_backward,
                                    &NetParameter::set_force_backward)
    .add_property("state",
                     bp::make_function(&NetParameter::state,
                     bp::return_value_policy<bp::copy_const_reference>()),
                     static_cast<void (NetParameter::*)(NetState*)>(
                             &NetParameter::set_allocated_state));


  bp::class_<SolverParameter>("SolverParameter", bp::init<>())
    .add_property("base_lr",   &SolverParameter::base_lr,
                               &SolverParameter::set_base_lr)
    .add_property("max_iter",  &SolverParameter::max_iter,
                               &SolverParameter::set_max_iter)
    .add_property("lr_policy",
                      bp::make_function(&SolverParameter::lr_policy,
                      bp::return_value_policy<bp::copy_const_reference>()),
                      static_cast<void (SolverParameter::*)(const char*)>(
                               &SolverParameter::set_lr_policy))
    .add_property("gamma",     &SolverParameter::gamma,
                               &SolverParameter::set_gamma)
    .add_property("power",     &SolverParameter::power,
                               &SolverParameter::set_power)
    .add_property("momentum",  &SolverParameter::momentum,
                               &SolverParameter::set_momentum)
    .add_property("momentum2", &SolverParameter::momentum2,
                               &SolverParameter::set_momentum2)
    .add_property("delta",     &SolverParameter::delta,
                               &SolverParameter::set_delta)
    .add_property("rms_decay", &SolverParameter::rms_decay,
                               &SolverParameter::set_rms_decay)
    .add_property("weight_decay",
                               &SolverParameter::weight_decay,
                               &SolverParameter::set_weight_decay)
    .add_property("display",   &SolverParameter::display,
                               &SolverParameter::set_display)
    .add_property("regularization_type",
                       bp::make_function(&SolverParameter::regularization_type,
                       bp::return_value_policy<bp::copy_const_reference>()),
                       static_cast<void (SolverParameter::*)(const string&)>(
                               &SolverParameter::set_regularization_type))
    .add_property("stepsize",  &SolverParameter::stepsize,
                               &SolverParameter::set_stepsize)
    .add_property("snapshot",  &SolverParameter::snapshot,
                               &SolverParameter::set_snapshot)
    .add_property("snapshot_format", &SolverParameter::snapshot_format,
                                     &SolverParameter::set_snapshot_format)
    .add_property("snapshot_prefix",
                   bp::make_function(&SolverParameter::snapshot_prefix,
                   bp::return_value_policy<bp::copy_const_reference>()),
                   static_cast<void (SolverParameter::*)(const string&)>(
                           &SolverParameter::set_snapshot_prefix))
    .add_property("type",
                   bp::make_function(&SolverParameter::type,
                   bp::return_value_policy<bp::copy_const_reference>()),
                   static_cast<void (SolverParameter::*)(const string&)>(
                           &SolverParameter::set_type))
    .add_property("net",
                   bp::make_function(&SolverParameter::net,
                   bp::return_value_policy<bp::copy_const_reference>()),
                   static_cast<void (SolverParameter::*)(const string&)>(
                           &SolverParameter::set_net))
    .add_property("train_net",
                   bp::make_function(&SolverParameter::train_net,
                   bp::return_value_policy<bp::copy_const_reference>()),
                   static_cast<void (SolverParameter::*)(const string&)>(
                           &SolverParameter::set_train_net))
    .add_property("net_param",
                   bp::make_function(&SolverParameter::mutable_net_param,
                   bp::return_value_policy<bp::reference_existing_object>()),
                   static_cast<void (SolverParameter::*)(NetParameter*)>(
                           &SolverParameter::set_allocated_net_param))
    .add_property("train_state",
                   bp::make_function(&SolverParameter::mutable_train_state,
                   bp::return_value_policy<bp::reference_existing_object>()),
                   static_cast<void (SolverParameter::*)(NetState*)>(
                           &SolverParameter::set_allocated_train_state));

  bp::enum_<::caffe::SolverParameter_SnapshotFormat>("snapshot_format")
      .value("HDF5", SolverParameter_SnapshotFormat_HDF5)
      .value("BINARYPROTO", SolverParameter_SnapshotFormat_BINARYPROTO);


  bp::class_<SGDSolver<Dtype>, bp::bases<Solver<Dtype> >,
    shared_ptr<SGDSolver<Dtype> >, boost::noncopyable>(
        "SGDSolver", bp::init<string>());
  bp::class_<NesterovSolver<Dtype>, bp::bases<Solver<Dtype> >,
    shared_ptr<NesterovSolver<Dtype> >, boost::noncopyable>(
        "NesterovSolver", bp::init<string>());
  bp::class_<AdaGradSolver<Dtype>, bp::bases<Solver<Dtype> >,
    shared_ptr<AdaGradSolver<Dtype> >, boost::noncopyable>(
        "AdaGradSolver", bp::init<string>());
  bp::class_<RMSPropSolver<Dtype>, bp::bases<Solver<Dtype> >,
    shared_ptr<RMSPropSolver<Dtype> >, boost::noncopyable>(
        "RMSPropSolver", bp::init<string>());
  bp::class_<AdaDeltaSolver<Dtype>, bp::bases<Solver<Dtype> >,
    shared_ptr<AdaDeltaSolver<Dtype> >, boost::noncopyable>(
        "AdaDeltaSolver", bp::init<string>());
  bp::class_<AdamSolver<Dtype>, bp::bases<Solver<Dtype> >,
    shared_ptr<AdamSolver<Dtype> >, boost::noncopyable>(
        "AdamSolver", bp::init<string>());

  bp::def("get_solver_from_file", &GetSolverFromFile,
      bp::return_value_policy<bp::manage_new_object>());

  bp::def("get_solver", &GetSolver,
      bp::return_value_policy<bp::manage_new_object>());

  // vector wrappers for all the vector types we use
  bp::class_<vector<shared_ptr<Blob<Dtype> > > >("BlobVec")
    .def(bp::vector_indexing_suite<vector<shared_ptr<Blob<Dtype> > >, true>())
    .def("add_blob", bp::raw_function(&BlobVec_add_blob));
  bp::class_<vector<Blob<Dtype>*> >("RawBlobVec")
    .def(bp::vector_indexing_suite<vector<Blob<Dtype>*>, true>());
  bp::class_<vector<shared_ptr<Layer<Dtype> > > >("LayerVec")
    .def(bp::vector_indexing_suite<vector<shared_ptr<Layer<Dtype> > >, true>());
  bp::class_<vector<string> >("StringVec")
    .def(bp::vector_indexing_suite<vector<string> >());
  bp::class_<vector<int_tp> >("IntTpVec")
    .def(bp::vector_indexing_suite<vector<int_tp> >());
  bp::class_<vector<int> >("IntVec")
    .def(bp::vector_indexing_suite<vector<int> >());
  bp::class_<vector<Dtype> >("DtypeVec")
    .def(bp::vector_indexing_suite<vector<Dtype> >());
  bp::class_<vector<shared_ptr<Net<Dtype> > > >("NetVec")
    .def(bp::vector_indexing_suite<vector<shared_ptr<Net<Dtype> > >, true>());
  bp::class_<vector<bool> >("BoolVec")
    .def(bp::vector_indexing_suite<vector<bool> >());

  bp::class_<NCCL<Dtype>, shared_ptr<NCCL<Dtype> >,
    boost::noncopyable>("NCCL",
                        bp::init<shared_ptr<Solver<Dtype> >, const string&>())
#ifdef USE_NCCL
    .def("new_uid", NCCL_New_Uid).staticmethod("new_uid")
    .def("bcast", &NCCL<Dtype>::Broadcast)
#endif
    /* NOLINT_NEXT_LINE(whitespace/semicolon) */
  ;
  BP_REGISTER_SHARED_PTR_TO_PYTHON(NCCL<Dtype>);

  bp::class_<Timer, shared_ptr<Timer>, boost::noncopyable>(
    "Timer", bp::init<>())
    .def("start", &Timer::Start)
    .def("stop", &Timer::Stop)
    .add_property("ms", &Timer::MilliSeconds);
  BP_REGISTER_SHARED_PTR_TO_PYTHON(Timer);

  // boost python expects a void (missing) return value, while import_array
  // returns NULL for python3. import_array1() forces a void return value.
  import_array1();
}

}  // namespace caffe<|MERGE_RESOLUTION|>--- conflicted
+++ resolved
@@ -71,12 +71,9 @@
 BP_GET_POINTER_T(AdamSolver, float);
 BP_GET_POINTER_T(NCCL, float);
 BP_GET_POINTER(Timer);
-<<<<<<< HEAD
 BP_GET_POINTER(LayerParameter);
 BP_GET_POINTER(NetParameter);
 BP_GET_POINTER(NetState);
-=======
->>>>>>> a2524b76
 
 #endif
 
@@ -113,18 +110,12 @@
   FLAGS_minloglevel = level;
   InitLog();
 }
-<<<<<<< HEAD
-
-#ifndef _MSC_VER
-void InitLogLevelPipe(int level, bool stderr) {
-=======
+
 void InitLogLevelPipe(int level, bool std_err) {
->>>>>>> a2524b76
   FLAGS_minloglevel = level;
   FLAGS_logtostderr = std_err;
   InitLog();
 }
-#endif  // _MSC_VER
 
 void Log(const string& s) {
   LOG(INFO) << s;
