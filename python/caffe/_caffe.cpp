// Produce deprecation warnings (needs to come before arrayobject.h inclusion).
#define NPY_NO_DEPRECATED_API NPY_1_7_API_VERSION

#include <boost/make_shared.hpp>
#include <boost/preprocessor/seq/enum.hpp>
#include <boost/python.hpp>
#include <boost/python/class.hpp>
#include <boost/python/def.hpp>
#include <boost/python/exception_translator.hpp>
#include <boost/python/implicit.hpp>
#include <boost/python/init.hpp>
#include <boost/python/module.hpp>
#include <boost/python/object.hpp>
#include <boost/python/raw_function.hpp>
#include <boost/python/suite/indexing/vector_indexing_suite.hpp>
#include <boost/variant.hpp>
#include <numpy/arrayobject.h>

// these need to be included after boost on OS X
#include <string>  // NOLINT(build/include_order)
#include <vector>  // NOLINT(build/include_order)
#include <fstream>  // NOLINT

#include "caffe/blob_creator.hpp"
#include "caffe/caffe.hpp"
#include "caffe/definitions.hpp"
#include "caffe/layer.hpp"
#include "caffe/layers/memory_data_layer.hpp"
#include "caffe/layers/python_layer.hpp"
#include "caffe/sgd_solvers.hpp"

// Temporary solution for numpy < 1.7 versions: old macro, no promises.
// You're strongly advised to upgrade to >= 1.7.
#ifndef NPY_ARRAY_C_CONTIGUOUS
#define NPY_ARRAY_C_CONTIGUOUS NPY_C_CONTIGUOUS
#define PyArray_SetBaseObject(arr, x) (PyArray_BASE(arr) = (x))
#endif

// Numpy integer type corresponding to int_tp
#ifdef USE_INDEX_64
#define npy_int_tp npy_long
#define npy_uint_tp npy_ulong
#else
#define npy_int_tp npy_intp
#define npy_uint_tp npy_uintp
#endif  // USE_INDEX_64

/* Fix to avoid registration warnings in pycaffe (#3960) */
#define BP_REGISTER_SHARED_PTR_TO_PYTHON(PTR, TYPES) do { \
  const boost::python::type_info info = \
    boost::python::type_id<shared_ptr<PTR<BOOST_PP_SEQ_ENUM(TYPES)> > >(); \
  const boost::python::converter::registration* reg = \
    boost::python::converter::registry::query(info); \
  if (reg == NULL) { \
    bp::register_ptr_to_python<shared_ptr<PTR<BOOST_PP_SEQ_ENUM(TYPES)> > >(); \
  } else if ((*reg).m_to_python == NULL) { \
    bp::register_ptr_to_python<shared_ptr<PTR<BOOST_PP_SEQ_ENUM(TYPES)> > >(); \
  } \
} while (0)

#define BP_REGISTER_SHARED_PTR_TO_PYTHON_NO_TEMPLATE(PTR) do { \
  const boost::python::type_info info = \
    boost::python::type_id<shared_ptr<PTR > >(); \
  const boost::python::converter::registration* reg = \
    boost::python::converter::registry::query(info); \
  if (reg == NULL) { \
    bp::register_ptr_to_python<shared_ptr<PTR > >(); \
  } else if ((*reg).m_to_python == NULL) { \
    bp::register_ptr_to_python<shared_ptr<PTR > >(); \
  } \
} while (0)

#if defined(_MSC_VER) && (_MSC_FULL_VER >= 190024210)
// Workaround for VS 2015 Update 3 which breaks boost python
// See: http://stackoverflow.com/questions/38261530/unresolved-external-symbols-since-visual-studio-2015-update-3-boost-python-link
// and https://msdn.microsoft.com/vs-knownissues/vs2015-update3
#define BP_GET_POINTER(cls) \
namespace boost { \
template <> \
const volatile caffe::cls * \
get_pointer(const volatile caffe::cls *c) { \
    return c; \
} \
}

#define BP_GET_POINTER_T(cls, dtype) BP_GET_POINTER(cls<dtype>)

// forward declare the NCCL class
// in case we are not using NCCL
namespace caffe {
template <typename Dtype> class NCCL;
}

BP_GET_POINTER_T(Net, float);
BP_GET_POINTER_T(Layer, float);
BP_GET_POINTER_T(Solver, float);
BP_GET_POINTER_T(SGDSolver, float);
BP_GET_POINTER_T(NesterovSolver, float);
BP_GET_POINTER_T(AdaGradSolver, float);
BP_GET_POINTER_T(RMSPropSolver, float);
BP_GET_POINTER_T(AdaDeltaSolver, float);
BP_GET_POINTER_T(AdamSolver, float);
// BP_GET_POINTER_T(NCCL, float);
BP_GET_POINTER(Timer);
BP_GET_POINTER(LayerParameter);
BP_GET_POINTER(NetParameter);
BP_GET_POINTER(NetState);

#endif

namespace bp = boost::python;

namespace caffe {
// Data type coupling code
NPY_TYPES proto_to_npy_type(DataType proto_data_type) {
  switch(proto_data_type) {
    case CAFFE_HALF:
      return NPY_FLOAT16;
    case CAFFE_FLOAT:
      return NPY_FLOAT32;
    case CAFFE_DOUBLE:
      return NPY_FLOAT64;
    case CAFFE_INT8_QUANTIZED:
      return NPY_BYTE;
    case CAFFE_INT16_QUANTIZED:
      return NPY_SHORT;
    case CAFFE_INT32_QUANTIZED:
      return NPY_INT;
    case CAFFE_INT64_QUANTIZED:
      return NPY_INT64;
    default:
      return NPY_FLOAT32;
  }
}

DataType npy_to_proto_type(NPY_TYPES npy_data_type) {
  switch (npy_data_type) {
    case NPY_FLOAT16:
      return CAFFE_HALF;
    case NPY_FLOAT32:
      return CAFFE_FLOAT;
    case NPY_FLOAT64:
      return CAFFE_DOUBLE;
    case NPY_BYTE:
      return CAFFE_INT8_QUANTIZED;
    case NPY_SHORT:
      return CAFFE_INT16_QUANTIZED;
    case NPY_INT:
      return CAFFE_INT32_QUANTIZED;
    case NPY_INT64:
      return CAFFE_INT64_QUANTIZED;
    default:
      return CAFFE_FLOAT;
  }
}

typedef boost::variant<half_fp, float, double,
                       uint8_t, uint16_t, uint32_t,
                       uint64_t> variant_proto_types;
typedef boost::variant<half_fp*, float*, double*,
                       uint8_t*, uint16_t*, uint32_t*,
                       uint64_t*> variant_proto_ptr_types;
typedef boost::variant<vector<half_fp>, vector<float>, vector<double>,
                       vector<uint8_t>, vector<uint16_t>, vector<uint32_t>,
                       vector<uint64_t> > variant_proto_vec_types;

struct variant_proto_types_to_object : boost::static_visitor<PyObject*> {
  static result_type convert(variant_proto_types const &v) {
    return boost::apply_visitor(variant_proto_types_to_object(), v);
  }

  template<typename T>
  result_type operator()(T const &t) const {
    return boost::python::incref(boost::python::object(t).ptr());
  }
};

struct variant_proto_ptr_types_to_object : boost::static_visitor<PyObject*> {
  static result_type convert(variant_proto_ptr_types const &v) {
    return boost::apply_visitor(variant_proto_ptr_types_to_object(), v);
  }

  template<typename T>
  result_type operator()(T const &t) const {
    return boost::python::incref(boost::python::object(t).ptr());
  }
};

struct variant_proto_vec_types_to_object : boost::static_visitor<PyObject*> {
  static result_type convert(variant_proto_vec_types const &v) {
    return boost::apply_visitor(variant_proto_vec_types_to_object(), v);
  }

  template<typename T>
  result_type operator()(T const &t) const {
    return boost::python::incref(boost::python::object(t).ptr());
  }
};


// Selecting mode.
void set_mode_cpu() { Caffe::set_mode(Caffe::CPU); }
void set_mode_gpu() { Caffe::set_mode(Caffe::GPU); }
void select_device(int id, bool listId) { Caffe::SelectDevice(id, listId); }
void set_devices(bp::tuple args) {
  vector<int> devices(bp::len(args));
  for (int i = 0; i < bp::len(args); ++i) {
    devices[i] = bp::extract<int>(args[i]);
  }
  Caffe::SetDevices(devices);
}


void InitLog() {
  ::google::InitGoogleLogging("");
#ifndef _MSC_VER
  // this symbol is undefined on windows
  ::google::InstallFailureSignalHandler();
#endif  // _MSC_VER
}

void InitLogLevel(int level) {
  FLAGS_minloglevel = level;
  InitLog();
}

void InitLogLevelPipe(int level, bool std_err) {
  FLAGS_minloglevel = level;
  FLAGS_logtostderr = std_err;
  InitLog();
}

void Log(const string& s) {
  LOG(INFO) << s;
}

void set_random_seed(unsigned int seed) { Caffe::set_random_seed(seed,
                                          Caffe::GetDefaultDevice()); }

// For convenience, check that input files can be opened, and raise an
// exception that boost will send to Python if not (caffe could still crash
// later if the input files are disturbed before they are actually used, but
// this saves frustration in most cases).
static void CheckFile(const string& filename) {
    std::ifstream f(filename.c_str());
    if (!f.good()) {
      f.close();
      throw std::runtime_error("Could not open file " + filename);
    }
    f.close();
}

void CheckContiguousArray(PyArrayObject* arr, string name,
    vector<int_tp> shape) {
  if (!(PyArray_FLAGS(arr) & NPY_ARRAY_C_CONTIGUOUS)) {
    throw std::runtime_error(name + " must be C contiguous");
  }
  // This does not have to hold anymore
  /*
  if (PyArray_NDIM(arr) != 4) {
    throw std::runtime_error(name + " must be 4-d");
  }
  */
  // This also does not have to hold anymore
  /*
  if (PyArray_TYPE(arr) != NPY_FLOAT32) {
    throw std::runtime_error(name + " must be float32");
  }
  */
  for (int_tp i = 1; i < PyArray_NDIM(arr); ++i) {
    if (PyArray_DIMS(arr)[i] != shape[i]) {
      throw std::runtime_error(
          "Shape dimension " + std::to_string(i) + " has wrong size ("
              + std::to_string(static_cast<int_tp>
                  (PyArray_DIMS(arr)[i])) + " vs. "
              + std::to_string(shape[i]) + ")");
    }
  }
}

// Net constructor
shared_ptr<NetBase> Net_Init(string network_file, int phase, int level,
                             const bp::object& stages,
                             const bp::object& weights) {
  CheckFile(network_file);

  // Convert stages from list to vector
  vector<string> stages_vector;
  if (!stages.is_none()) {
    for (int i = 0; i < len(stages); i++) {
      stages_vector.push_back(bp::extract<string>(stages[i]));
    }
  }

  NetParameter param;
  ReadNetParamsFromTextFileOrDie(network_file, &param);

  // Initialize net
  shared_ptr<NetBase> net;

  if (param.has_data_type()) {
    switch(param.data_type()) {
      case CAFFE_HALF:
#ifdef USE_HALF
        net.reset(new Net<half_fp>(network_file, static_cast<Phase>(phase),
                             Caffe::GetDefaultDevice(), level, &stages_vector));
#endif  // USE_HALF
        break;
      case CAFFE_DOUBLE:
#ifdef USE_DOUBLE
        net.reset(new Net<double>(network_file, static_cast<Phase>(phase),
                             Caffe::GetDefaultDevice(), level, &stages_vector));
#endif  // USE_DOUBLE
        break;
      case CAFFE_FLOAT:
      default:
#ifdef USE_SINGLE
        net.reset(new Net<float>(network_file, static_cast<Phase>(phase),
                             Caffe::GetDefaultDevice(), level, &stages_vector));
#endif  // USE_SINGLE
        break;
    }
  } else {
    net.reset(new Net<float>(network_file, static_cast<Phase>(phase),
                             Caffe::GetDefaultDevice(), level, &stages_vector));
  }

  // Load weights
  if (!weights.is_none()) {
    string weights_file_str = bp::extract<string>(weights);
    CheckFile(weights_file_str);
    net->CopyTrainedLayersFrom(weights_file_str);
  }

  return net;
}

void Net_Save(const NetBase& net, string filename, bool write_diff = false) {
  NetParameter net_param;
  net.ToProto(&net_param, write_diff);
  WriteProtoToBinaryFile(net_param, filename.c_str());
}
BOOST_PYTHON_FUNCTION_OVERLOADS(Net_SaveOverloads, Net_Save, 2, 3);

void Net_SaveHDF5(const NetBase& net, string filename) {
  net.ToHDF5(filename);
}

void Net_LoadHDF5(NetBase* net, string filename) {
  net->CopyTrainedLayersFromHDF5(filename.c_str());
}

template<typename Dtype>
void Net_SetInputArraysHelper(NetBase* net, LayerBase* layer,
                          PyArrayObject* data_arr,  PyArrayObject* labels_arr) {
  // Check that this network has an input MemoryDataLayer
  MemoryDataLayer<Dtype, Dtype, Dtype>* md_layer =
    dynamic_cast<MemoryDataLayer<Dtype, Dtype, Dtype>*>(layer);
  if (!md_layer) {
    throw std::runtime_error("set_input_arrays may only be called if the"
        " first layer is a MemoryDataLayer");
  }

  Dtype* pyarray_data_data = nullptr;
  Dtype* pyarray_data_labels = nullptr;

  int_tp num = 0;

  // check that we were passed appropriately-sized contiguous memory
  if (data_arr != nullptr) {
    CheckContiguousArray(data_arr, "data array", md_layer->shape());
    if (PyArray_DIMS(data_arr)[0] % md_layer->batch_size() != 0) {
      throw std::runtime_error("first dimensions of input arrays must be a"
          " multiple of batch size");
    }
    pyarray_data_data = static_cast<Dtype*>(PyArray_DATA(data_arr));
    num = PyArray_DIMS(data_arr)[0];
  }
  if (labels_arr != nullptr) {
    CheckContiguousArray(labels_arr, "labels array", md_layer->label_shape());
    if (PyArray_DIMS(labels_arr)[0] % md_layer->batch_size() != 0) {
      throw std::runtime_error("first dimensions of input arrays must be a"
          " multiple of batch size");
    }
    pyarray_data_labels = static_cast<Dtype*>(PyArray_DATA(labels_arr));
    num = PyArray_DIMS(data_arr)[0];
  }
  if (data_arr != nullptr && labels_arr != nullptr &&
      PyArray_DIMS(data_arr)[0] != PyArray_DIMS(labels_arr)[0]) {
    throw std::runtime_error("data and labels must have the same first"
        " dimension");
  }

  md_layer->Reset(pyarray_data_data, pyarray_data_labels, num);
}

void Net_SetLayerInputArrays(NetBase* net, LayerBase* layer,
                             bp::object data_obj, bp::object labels_obj) {
  PyArrayObject* data_arr = nullptr;
  PyArrayObject* labels_arr = nullptr;
  int data_obj_type = -1;
  int label_obj_type = -1;
  int obj_type = -1;

  if (data_obj.ptr() != bp::object().ptr()) {
    data_arr = reinterpret_cast<PyArrayObject*>(data_obj.ptr());
    data_obj_type = PyArray_TYPE(data_arr);
    obj_type = label_obj_type;
  }
  if (labels_obj.ptr() != bp::object().ptr()) {
    labels_arr = reinterpret_cast<PyArrayObject*>(labels_obj.ptr());
    label_obj_type = PyArray_TYPE(data_arr);
    obj_type = label_obj_type;
  }

  if (data_arr != nullptr && labels_arr != nullptr &&
      (data_obj_type != label_obj_type)) {
    throw std::runtime_error("Data and label array must be of the same type");
  }

  switch(obj_type) {
    case NPY_HALF:
#ifdef USE_HALF
      Net_SetInputArraysHelper<half_fp>(net, layer, data_arr, labels_arr);
#endif  // USE_HALF
      break;
    case NPY_DOUBLE:
#ifdef USE_DOUBLE
      Net_SetInputArraysHelper<double>(net, layer, data_arr, labels_arr);
#endif  // USE_DOUBLE
      break;
    case NPY_BYTE:
#ifdef USE_INT_QUANT_8
      Net_SetInputArraysHelper<uint8_t>(net, layer, data_arr, labels_arr);
#endif  // USE_INT_QUANT_8
      break;
    case NPY_SHORT:
#ifdef USE_INT_QUANT_16
      Net_SetInputArraysHelper<uint16_t>(net, layer, data_arr, labels_arr);
#endif  // USE_INT_QUANT_16
      break;
    case NPY_INT:
#ifdef USE_INT_QUANT_32
      Net_SetInputArraysHelper<uint32_t>(net, layer, data_arr, labels_arr);
#endif  // USE_INT_QUANT_32
      break;
    case NPY_INT64:
#ifdef USE_INT_QUANT_64
      Net_SetInputArraysHelper<uint64_t>(net, layer, data_arr, labels_arr);
#endif  // USE_INT_QUANT_64
      break;
    case NPY_FLOAT32:
    default:
#ifdef USE_SINGLE
      Net_SetInputArraysHelper<float>(net, layer, data_arr, labels_arr);
#endif  // USE_SINGLE
      break;
  }
}

void Net_SetInputArrays(NetBase* net, int index, bp::object data_obj,
    bp::object labels_obj) {
  LayerBase* layer = net->layers()[index].get();
  Net_SetLayerInputArrays(net, layer, data_obj, labels_obj);
}

variant_proto_vec_types Net_get_blob_loss_weights(NetBase* net) {
  switch(net->data_type()) {
    case CAFFE_HALF:
#ifdef USE_HALF
      return static_cast<Net<half_fp>*>(net)->blob_loss_weights();
#endif  // USE_HALF
    case CAFFE_DOUBLE:
#ifdef USE_DOUBLE
      return static_cast<Net<double>*>(net)->blob_loss_weights();
#endif  // USE_DOUBLE
    case CAFFE_FLOAT:
    default:
#ifdef USE_SINGLE
      return static_cast<Net<float>*>(net)->blob_loss_weights();
#endif  // USE_SINGLE
  }
}

SolverBase* GetSolver(const SolverParameter& solver_param) {
  if (solver_param.has_data_type()) {
    switch(solver_param.data_type()) {
      case CAFFE_HALF:
#ifdef USE_HALF
        return SolverRegistry<float>::CreateSolver(solver_param,
                                                   Caffe::GetDefaultDevice());
#endif  // USE_HALF
      case CAFFE_DOUBLE:
#ifdef USE_DOUBLE
        return SolverRegistry<float>::CreateSolver(solver_param,
                                                   Caffe::GetDefaultDevice());
#endif  // USE_DOUBLE
      case CAFFE_FLOAT:
      default:
#ifdef USE_SINGLE
        return SolverRegistry<float>::CreateSolver(solver_param,
                                                   Caffe::GetDefaultDevice());
#endif  // USE_SINGLE
    }
  } else {
    return SolverRegistry<float>::CreateSolver(solver_param,
                                               Caffe::GetDefaultDevice());
  }
}

SolverBase* GetSolverFromFile(const string& filename) {
  SolverParameter param;
  ReadSolverParamsFromTextFileOrDie(filename, &param);
  return GetSolver(param);
}

struct NdarrayConverterGenerator {
  template <typename T> struct apply;
};

template<>
struct NdarrayConverterGenerator::apply<variant_proto_ptr_types> {
  struct type {
    PyObject* operator() (variant_proto_ptr_types data) const {
      // Just store the data pointer, and add the shape information in postcall.
      switch(data.which()) {
        case 0:
          return PyArray_SimpleNewFromData(0, NULL, NPY_FLOAT16,
                                           boost::get<half_fp*>(data));
          break;
        case 1:
          return PyArray_SimpleNewFromData(0, NULL, NPY_FLOAT32,
                                           boost::get<float*>(data));
          break;
        case 2:
          return PyArray_SimpleNewFromData(0, NULL, NPY_FLOAT64,
                                           boost::get<double*>(data));
          break;
        case 3:
          return PyArray_SimpleNewFromData(0, NULL, NPY_BYTE,
                                           boost::get<uint8_t*>(data));
          break;
        case 4:
          return PyArray_SimpleNewFromData(0, NULL, NPY_SHORT,
                                           boost::get<uint16_t*>(data));
          break;
        case 5:
          return PyArray_SimpleNewFromData(0, NULL, NPY_INT,
                                           boost::get<uint32_t*>(data));
          break;
        case 6:
          return PyArray_SimpleNewFromData(0, NULL, NPY_INT64,
                                           boost::get<uint64_t*>(data));
          break;
      }
    }
    const PyTypeObject* get_pytype() {
      return &PyArray_Type;
    }
  };
};

struct NdarrayCallPolicies : public bp::default_call_policies {
  typedef NdarrayConverterGenerator result_converter;
  PyObject* postcall(PyObject* pyargs, PyObject* result) {
    bp::object pyblob = bp::extract<bp::tuple>(pyargs)()[0];
    shared_ptr<BlobBase> blob =
        bp::extract<shared_ptr<BlobBase> >(pyblob);
    // Free the temporary pointer-holding array, and construct a new one with
    // the shape information from the blob.
    void* data = PyArray_DATA(reinterpret_cast<PyArrayObject*>(result));
    Py_DECREF(result);
    const int_tp num_axes = blob->num_axes();
    vector<npy_int_tp> dims(blob->shape().begin(), blob->shape().end());
    PyObject *arr_obj = PyArray_SimpleNewFromData(num_axes, dims.data(),
                                    proto_to_npy_type(blob->data_type()), data);
    // SetBaseObject steals a ref, so we need to INCREF.
    Py_INCREF(pyblob.ptr());
    PyArray_SetBaseObject(reinterpret_cast<PyArrayObject*>(arr_obj),
        pyblob.ptr());
    return arr_obj;
  }
};

bp::object Blob_Reshape(bp::tuple args, bp::dict kwargs) {
  if (bp::len(kwargs) > 0) {
    throw std::runtime_error("Blob.reshape takes no kwargs");
  }
  BlobBase* self = bp::extract<BlobBase*>(args[0]);
  vector<int_tp> shape(bp::len(args) - 1);
  for (int_tp i = 1; i < bp::len(args); ++i) {
    shape[i - 1] = bp::extract<int_tp>(args[i]);
  }
  self->Reshape(shape);
  // We need to explicitly return None to use bp::raw_function.
  return bp::object();
}

bp::object BlobVec_add_blob(bp::tuple args, bp::dict kwargs) {
  typedef vector<shared_ptr<BlobBase > > BlobVec;
  BlobVec* self = bp::extract<BlobVec*>(args[0]);
  vector<int_tp> shape(bp::len(args) - 1);
  for (int_tp i = 1; i < bp::len(args); ++i) {
    shape[i - 1] = bp::extract<int_tp>(args[i]);
  }
  shared_ptr<BlobBase> blob = CreateBlob(Caffe::GetDefaultDevice(),
                                 npy_to_proto_type(bp::extract<NPY_TYPES>(
                                     kwargs.get("dtype", NPY_FLOAT32))));
  blob->Reshape(shape);
  self->push_back(blob);

  // We need to explicitly return None to use bp::raw_function.
  return bp::object();
}

void exception_translator(std::exception ex) {
  std::cout << ex.what() << std::endl;
}

// NOLINT_NEXT_LINE(runtime/references)
variant_proto_types ForwardFromTo_NoGIL(NetBase* net, int_tp start,
                                        int_tp end) {
  variant_proto_types loss;
  Py_BEGIN_ALLOW_THREADS
  switch(net->data_type()) {
    case CAFFE_HALF:
#ifdef USE_HALF
      loss = static_cast<Net<half_fp>*>(net)->ForwardFromTo(start, end);
#endif  // USE_HALF
      break;
    case CAFFE_DOUBLE:
#ifdef USE_DOUBLE
      loss = static_cast<Net<double>*>(net)->ForwardFromTo(start, end);
#endif  // USE_DOUBLE
      break;
    case CAFFE_FLOAT:
    default:
#ifdef USE_SINGLE
      loss = static_cast<Net<float>*>(net)->ForwardFromTo(start, end);
#endif  // USE_SINGLE
      break;
  }
  Py_END_ALLOW_THREADS
  return loss;
}

// NOLINT_NEXT_LINE(runtime/references)
void BackwardFromTo_NoGIL(NetBase* net, int_tp start, int_tp end) {
  Py_BEGIN_ALLOW_THREADS
  switch(net->data_type()) {
    case CAFFE_HALF:
#ifdef USE_HALF
      static_cast<Net<half_fp>*>(net)->BackwardFromTo(start, end);
#endif  // USE_HALF
      break;
    case CAFFE_DOUBLE:
#ifdef USE_DOUBLE
      static_cast<Net<double>*>(net)->BackwardFromTo(start, end);
#endif  // USE_DOUBLE
      break;
    case CAFFE_FLOAT:
    default:
#ifdef USE_SINGLE
      static_cast<Net<float>*>(net)->BackwardFromTo(start, end);
#endif  // USE_SINGLE
      break;
  }
  Py_END_ALLOW_THREADS
}

// NOLINT_NEXT_LINE(runtime/references)
variant_proto_types Step_NoGIL(SolverBase* solver, int_tp iters) {
  variant_proto_types smoothed_loss;
  Py_BEGIN_ALLOW_THREADS
  switch(solver->data_type()) {
    case CAFFE_HALF:
#ifdef USE_HALF
      smoothed_loss = static_cast<Solver<half_fp>*>(solver)->Step(iters);
#endif  // USE_HALF
      break;
    case CAFFE_DOUBLE:
#ifdef USE_DOUBLE
      smoothed_loss = static_cast<Solver<double>*>(solver)->Step(iters);
#endif  // USE_DOUBLE
      break;
    case CAFFE_FLOAT:
    default:
#ifdef USE_SINGLE
      smoothed_loss = static_cast<Solver<float>*>(solver)->Step(iters);
#endif  // USE_SINGLE
      break;
  }
  Py_END_ALLOW_THREADS
  return smoothed_loss;
}

// NOLINT_NEXT_LINE(runtime/references)
void Solver_Solve_NoGIL(SolverBase* solver, const char* resume_file = nullptr) {
  Py_BEGIN_ALLOW_THREADS
  solver->Solve(resume_file);
  Py_END_ALLOW_THREADS
}
BOOST_PYTHON_FUNCTION_OVERLOADS(Solver_SolveOverloads,
                                       Solver_Solve_NoGIL, 1, 2);

class SolverCallback: public SolverBase::Callback {
 protected:
  bp::object on_start_, on_gradients_ready_;

 public:
  SolverCallback(bp::object on_start, bp::object on_gradients_ready)
    : on_start_(on_start), on_gradients_ready_(on_gradients_ready) { }
  virtual void on_gradients_ready() {
    on_gradients_ready_();
  }
  virtual void on_start() {
    on_start_();
  }
};

void Solver_add_callback(SolverBase* solver, bp::object on_start,
  bp::object on_gradients_ready) {
      solver->add_callback(
          new SolverCallback(on_start, on_gradients_ready));
}

// Seems boost cannot call the base method directly
void Solver_add_nccl(SolverBase* solver
#ifdef USE_NCCL
  , NCCL<Dtype>* nccl
#endif
) {
#ifdef USE_NCCL
  solver->add_callback(nccl);
#endif
}

void share_weights(SolverBase* solver, NetBase* net) {
  net->ShareTrainedLayersWith(solver->net_base().get());
}

template<typename Dtype>
class NetCallback: public NetBase::Callback {
 public:
  explicit NetCallback(bp::object run) : run_(run) {}

 protected:
  virtual void run(int layer) {
    run_(layer);
  }
  bp::object run_;
};
void Net_before_forward(NetBase* net, bp::object run) {
  switch(net->data_type()) {
    case CAFFE_HALF:
#ifdef USE_HALF
      static_cast<Net<half_fp>*>(net)->add_before_forward(
          new NetCallback<half_fp>(run));
#endif  // USE_HALF
      break;
    case CAFFE_DOUBLE:
#ifdef USE_DOUBLE
      static_cast<Net<double>*>(net)->add_before_forward(
          new NetCallback<double>(run));
#endif  // USE_DOUBLE
      break;
    case CAFFE_FLOAT:
    default:
#ifdef USE_SINGLE
      static_cast<Net<float>*>(net)->add_before_forward(
          new NetCallback<float>(run));
#endif  // USE_SINGLE
      break;
  }
}
void Net_after_forward(NetBase* net, bp::object run) {
  switch(net->data_type()) {
    case CAFFE_HALF:
#ifdef USE_HALF
      static_cast<Net<half_fp>*>(net)->add_after_forward(
          new NetCallback<half_fp>(run));
#endif  // USE_HALF
      break;
    case CAFFE_DOUBLE:
#ifdef USE_DOUBLE
      static_cast<Net<double>*>(net)->add_after_forward(
          new NetCallback<double>(run));
#endif  // USE_DOUBLE
      break;
    case CAFFE_FLOAT:
    default:
#ifdef USE_SINGLE
      static_cast<Net<float>*>(net)->add_after_forward(
          new NetCallback<float>(run));
#endif  // USE_SINGLE
      break;
  }
}
void Net_before_backward(NetBase* net, bp::object run) {
  switch(net->data_type()) {
    case CAFFE_HALF:
#ifdef USE_HALF
      static_cast<Net<half_fp>*>(net)->add_before_backward(
          new NetCallback<half_fp>(run));
#endif  // USE_HALF
      break;
    case CAFFE_DOUBLE:
#ifdef USE_DOUBLE
      static_cast<Net<double>*>(net)->add_before_backward(
          new NetCallback<double>(run));
#endif  // USE_DOUBLE
      break;
    case CAFFE_FLOAT:
    default:
#ifdef USE_SINGLE
      static_cast<Net<float>*>(net)->add_before_backward(
          new NetCallback<float>(run));
#endif  // USE_SINGLE
      break;
  }
}
void Net_after_backward(NetBase* net, bp::object run) {
  switch(net->data_type()) {
    case CAFFE_HALF:
#ifdef USE_HALF
      static_cast<Net<half_fp>*>(net)->add_after_backward(
          new NetCallback<half_fp>(run));
#endif  // USE_HALF
      break;
    case CAFFE_DOUBLE:
#ifdef USE_DOUBLE
      static_cast<Net<double>*>(net)->add_after_backward(
          new NetCallback<double>(run));
#endif  // USE_DOUBLE
      break;
    case CAFFE_FLOAT:
    default:
#ifdef USE_SINGLE
      static_cast<Net<float>*>(net)->add_after_backward(
          new NetCallback<float>(run));
#endif  // USE_SINGLE
      break;
  }
}

void Net_add_nccl(NetBase* net
#ifdef USE_NCCL
  , NCCL<Dtype>* nccl
#endif
) {
#ifdef USE_NCCL
  net->add_after_backward(nccl);
#endif
}
#ifndef USE_NCCL
template<typename Dtype>
class NCCL {
 public:
  NCCL(shared_ptr<SolverBase > solver, const string& uid) {}
};
#endif

bool HasNCCL() {
#ifdef USE_NCCL
  return true;
#else
  return false;
#endif
}

#ifdef USE_NCCL
bp::object NCCL_New_Uid() {
  string uid = NCCL<Dtype>::new_uid();
#if PY_MAJOR_VERSION >= 3
  // Convert string to bytes so that Python does not
  // try to decode the string using the current locale.

  // Since boost 1.53 boost.python will convert str and bytes
  // to string but will convert string to str. Here we
  // force a bytes object to be returned. When this object
  // is passed back to the NCCL constructor boost.python will
  // correctly convert the bytes to string automatically
  PyObject* py_uid = PyBytes_FromString(uid.c_str());
  return bp::object(bp::handle<>(py_uid));
#else
  // automatic conversion is correct for python 2.
  return bp::object(uid);
#endif
}
#endif


variant_proto_ptr_types Blob_mutable_cpu_data(BlobBase* blob) {
  switch(blob->data_type()) {
    case CAFFE_HALF:
#ifdef USE_HALF
      return static_cast<Blob<half_fp>*>(blob)->mutable_cpu_data();
#endif  // USE_HALF
    case CAFFE_DOUBLE:
#ifdef USE_HALF
      return static_cast<Blob<double>*>(blob)->mutable_cpu_data();
#endif  // USE_HALF
    case CAFFE_INT8_QUANTIZED:
#ifdef USE_HALF
      return static_cast<Blob<uint8_t>*>(blob)->mutable_cpu_data();
#endif  // USE_HALF
    case CAFFE_INT16_QUANTIZED:
#ifdef USE_HALF
      return static_cast<Blob<uint16_t>*>(blob)->mutable_cpu_data();
#endif  // USE_HALF
    case CAFFE_INT32_QUANTIZED:
#ifdef USE_HALF
      return static_cast<Blob<uint32_t>*>(blob)->mutable_cpu_data();
#endif  // USE_HALF
    case CAFFE_INT64_QUANTIZED:
#ifdef USE_HALF
      return static_cast<Blob<uint64_t>*>(blob)->mutable_cpu_data();
#endif  // USE_HALF
    case CAFFE_FLOAT:
    default:
#ifdef USE_HALF
      return static_cast<Blob<float>*>(blob)->mutable_cpu_data();
#endif  // USE_HALF
  }
}

variant_proto_ptr_types Blob_mutable_cpu_diff(BlobBase* blob) {
  switch(blob->data_type()) {
    case CAFFE_HALF:
#ifdef USE_HALF
      return static_cast<Blob<half_fp>*>(blob)->mutable_cpu_diff();
#endif  // USE_HALF
    case CAFFE_DOUBLE:
#ifdef USE_DOUBLE
      return static_cast<Blob<double>*>(blob)->mutable_cpu_diff();
#endif  // USE_DOUBLE
    case CAFFE_INT8_QUANTIZED:
#ifdef USE_INT_QUANT_8
      return static_cast<Blob<uint8_t>*>(blob)->mutable_cpu_diff();
#endif  // USE_INT_QUANT_8
    case CAFFE_INT16_QUANTIZED:
#ifdef USE_INT_QUANT_16
      return static_cast<Blob<uint16_t>*>(blob)->mutable_cpu_diff();
#endif  // USE_INT_QUANT_16
    case CAFFE_INT32_QUANTIZED:
#ifdef USE_INT_QUANT_32
      return static_cast<Blob<uint32_t>*>(blob)->mutable_cpu_diff();
#endif  // USE_INT_QUANT_32
    case CAFFE_INT64_QUANTIZED:
#ifdef USE_INT_QUANT_64
      return static_cast<Blob<uint64_t>*>(blob)->mutable_cpu_diff();
#endif  // USE_INT_QUANT_64
    case CAFFE_FLOAT:
    default:
#ifdef USE_SINGLE
      return static_cast<Blob<float>*>(blob)->mutable_cpu_diff();
#endif  // USE_SINGLE
  }
}


BOOST_PYTHON_MODULE(_caffe) {
  bp::register_exception_translator<std::exception>(&exception_translator);

  // below, we prepend an underscore to methods that will be replaced
  // in Python

  bp::scope().attr("__version__") = AS_STRING(CAFFE_VERSION);

  // Boost variants
  bp::to_python_converter<variant_proto_types,
                          variant_proto_types_to_object>();
  bp::to_python_converter<variant_proto_ptr_types,
                          variant_proto_ptr_types_to_object>();
  bp::to_python_converter<variant_proto_vec_types,
                          variant_proto_vec_types_to_object>();

  bp::implicitly_convertible<half_fp, variant_proto_types>();
  bp::implicitly_convertible<float, variant_proto_types>();
  bp::implicitly_convertible<double, variant_proto_types>();
  bp::implicitly_convertible<uint8_t, variant_proto_types>();
  bp::implicitly_convertible<uint16_t, variant_proto_types>();
  bp::implicitly_convertible<uint32_t, variant_proto_types>();
  bp::implicitly_convertible<uint64_t, variant_proto_types>();

  bp::implicitly_convertible<half_fp*, variant_proto_ptr_types>();
  bp::implicitly_convertible<float*, variant_proto_ptr_types>();
  bp::implicitly_convertible<double*, variant_proto_ptr_types>();
  bp::implicitly_convertible<uint8_t*, variant_proto_ptr_types>();
  bp::implicitly_convertible<uint16_t*, variant_proto_ptr_types>();
  bp::implicitly_convertible<uint32_t*, variant_proto_ptr_types>();
  bp::implicitly_convertible<uint64_t*, variant_proto_ptr_types>();

  bp::implicitly_convertible<vector<half_fp>, variant_proto_vec_types>();
  bp::implicitly_convertible<vector<float>, variant_proto_vec_types>();
  bp::implicitly_convertible<vector<double>, variant_proto_vec_types>();
  bp::implicitly_convertible<vector<uint8_t>, variant_proto_vec_types>();
  bp::implicitly_convertible<vector<uint16_t>, variant_proto_vec_types>();
  bp::implicitly_convertible<vector<uint32_t>, variant_proto_vec_types>();
  bp::implicitly_convertible<vector<uint64_t>, variant_proto_vec_types>();


  // Caffe utility functions
  bp::def("init_log", &InitLog);
  bp::def("init_log", &InitLogLevel);
  #ifndef _MSC_VER
  bp::def("init_log", &InitLogLevelPipe);
  #endif  // _MSC_VER
  bp::def("log", &Log);
  bp::def("has_nccl", &HasNCCL);
  bp::def("set_mode_cpu", &set_mode_cpu);
  bp::def("set_mode_gpu", &set_mode_gpu);
  bp::def("set_random_seed", &set_random_seed);
  bp::def("set_device", &Caffe::SetDevice);
  bp::def("set_devices", &set_devices);
  bp::def("select_device", &select_device);
  bp::def("enumerate_devices", &Caffe::EnumerateDevices);
  bp::def("solver_count", &Caffe::solver_count);
  bp::def("set_solver_count", &Caffe::set_solver_count);
  bp::def("solver_rank", &Caffe::solver_rank);
  bp::def("set_solver_rank", &Caffe::set_solver_rank);
  bp::def("set_multiprocess", &Caffe::set_multiprocess);
  // TODO: Temporary fix, add for all possible types later on
  bp::def("layer_type_list",
          &LayerRegistry<float, float, float>::LayerTypeList);

  bp::class_<NetBase, shared_ptr<NetBase>, boost::noncopyable >("Net",
    bp::no_init)
    // Constructor
    .def("__init__", bp::make_constructor(&Net_Init,
          bp::default_call_policies(), (bp::arg("network_file"), "phase",
            bp::arg("level")=0, bp::arg("stages")=bp::object(),
            bp::arg("weights")=bp::object())))
    .def("_forward", &ForwardFromTo_NoGIL)
    .def("_backward", &BackwardFromTo_NoGIL)
    .def("reshape", &NetBase::Reshape)
    .add_property("quant_mode", &NetBase::quant_mode, &NetBase::set_quant_mode)
    .def("clear_param_diffs", &NetBase::ClearParamDiffs)
    // The cast is to select a particular overload.
    .def("copy_from", static_cast<void (NetBase::*)(const string)>(
        &NetBase::CopyTrainedLayersFrom))
    .def("share_with", &NetBase::ShareTrainedLayersWith)
    .add_property("_blob_loss_weights", &Net_get_blob_loss_weights)
    .def("_bottom_ids", bp::make_function(&NetBase::bottom_ids,
        bp::return_value_policy<bp::copy_const_reference>()))
    .def("_top_ids", bp::make_function(&NetBase::top_ids,
        bp::return_value_policy<bp::copy_const_reference>()))
    .add_property("_blobs", bp::make_function(&NetBase::blobs,
        bp::return_internal_reference<>()))
    .add_property("layers", bp::make_function(&NetBase::layers,
        bp::return_internal_reference<>()))
    .add_property("_blob_names", bp::make_function(&NetBase::blob_names,
        bp::return_value_policy<bp::copy_const_reference>()))
    .add_property("_layer_names", bp::make_function(&NetBase::layer_names,
        bp::return_value_policy<bp::copy_const_reference>()))
    .add_property("_inputs", bp::make_function(&NetBase::input_blob_indices,
        bp::return_value_policy<bp::copy_const_reference>()))
    .add_property("_outputs",
        bp::make_function(&NetBase::output_blob_indices,
        bp::return_value_policy<bp::copy_const_reference>()))
    .def("_set_input_arrays", &Net_SetInputArrays,
        bp::with_custodian_and_ward<1, 3,
        bp::with_custodian_and_ward<1, 4> > ())
    .def("_set_layer_input_arrays", &Net_SetLayerInputArrays,
        bp::with_custodian_and_ward<1, 3,
        bp::with_custodian_and_ward<1, 4> > ())
    .def("save", &Net_Save, Net_SaveOverloads())
    .def("save_hdf5", &Net_SaveHDF5)
    .def("load_hdf5", &Net_LoadHDF5)
    .def("before_forward", &Net_before_forward)
    .def("after_forward", &Net_after_forward)
    .def("before_backward", &Net_before_backward)
    .def("after_backward", &Net_after_backward)
    .def("after_backward", &Net_add_nccl);
  BP_REGISTER_SHARED_PTR_TO_PYTHON_NO_TEMPLATE(NetBase);

  bp::class_<BlobBase, shared_ptr<BlobBase >, boost::noncopyable>(
    "Blob", bp::no_init)
    .add_property("shape",
        bp::make_function(
            static_cast<const vector<int_tp>& (BlobBase::*)() const>(
                &BlobBase::shape),
            bp::return_value_policy<bp::copy_const_reference>()))
    .add_property("num",      &BlobBase::num)
    .add_property("channels", &BlobBase::channels)
    .add_property("height",   &BlobBase::height)
    .add_property("width",    &BlobBase::width)
    .add_property("count",    static_cast<int_tp (BlobBase::*)() const>(
        &BlobBase::count))
    .def("reshape",           bp::raw_function(&Blob_Reshape))
#ifndef CPU_ONLY
    // FIXME
/*    .add_property("_gpu_data_ptr",
        reinterpret_cast<uintptr_t (BlobBase::*)()>(
          &BlobBase::mutable_gpu_data))
    .add_property("_gpu_diff_ptr",
        reinterpret_cast<uintptr_t (BlobBase::*)()>(
          &BlobBase::mutable_gpu_diff))*/
#endif
    .add_property("data", bp::make_function(&Blob_mutable_cpu_data,
                                            NdarrayCallPolicies()))
    .add_property("diff", bp::make_function(&Blob_mutable_cpu_diff,
                                            NdarrayCallPolicies()));
  BP_REGISTER_SHARED_PTR_TO_PYTHON_NO_TEMPLATE(BlobBase);

  bp::class_<LayerBase,
              shared_ptr<PythonLayer<float, float, float> >,
    boost::noncopyable>("Layer", bp::init<const LayerParameter&>())
    .add_property("blobs", &LayerBase::blob_bases)
    .def("setup", &LayerBase::LayerSetUp)
    .def("reshape", static_cast<void (LayerBase::*)
         (const vector<BlobBase*>& bottom, const vector<BlobBase*>& top)>
         (&LayerBase::Reshape))
    .add_property("type", bp::make_function(&LayerBase::type))
    .add_property("layer_param",
                  bp::make_function(&LayerBase::layer_param,
                  bp::return_internal_reference<>()));
  BP_REGISTER_SHARED_PTR_TO_PYTHON_NO_TEMPLATE(LayerBase);

  bp::class_<LayerParameter>("LayerParameter", bp::no_init)
    .add_property("name",          bp::make_function(
                          static_cast<const string& (LayerParameter::*)
                          (void) const>(&LayerParameter::name),
                          bp::return_value_policy<bp::return_by_value>()))
    .add_property("bottom_size",   &LayerParameter::bottom_size)
    .def("bottom",    bp::make_function(
                          static_cast<const string& (LayerParameter::*)
                          (int) const>(&LayerParameter::bottom),  // NOLINT
                          bp::return_value_policy<bp::return_by_value>()))
    .add_property("top_size",      &LayerParameter::top_size)
    .def("top",       bp::make_function(
                          static_cast<const string& (LayerParameter::*)
                          (int) const>(&LayerParameter::top),     // NOLINT
                          bp::return_value_policy<bp::return_by_value>()));

  bp::class_<SolverParameter>("SolverParameter", bp::no_init)
    .add_property("max_iter", &SolverParameter::max_iter)
    .add_property("display", &SolverParameter::display)
<<<<<<< HEAD
    .add_property("layer_wise_reduce", &SolverParameter::layer_wise_reduce);
=======
    .add_property("layer_wise_reduce", &SolverParameter::layer_wise_reduce)
    .add_property("base_lr", &SolverParameter::base_lr,
           &SolverParameter::set_base_lr);
  bp::class_<LayerParameter>("LayerParameter", bp::no_init);
>>>>>>> 2a1c552b

  bp::class_<SolverBase, shared_ptr<SolverBase>, boost::noncopyable>(
    "Solver", bp::no_init)
    .add_property("net", &SolverBase::net_base)
    .add_property("max_iter", &SolverBase::max_iter)
    .add_property("test_nets", &SolverBase::test_nets_bases)
    .add_property("iter", &SolverBase::iter)
    .add_property("param", bp::make_function(&SolverBase::param,
                      bp::return_value_policy<bp::copy_const_reference>()),
                      &SolverBase::update_solver_param)
    .def("step", &Step_NoGIL)
    .def("add_callback", &Solver_add_callback)
    .def("add_callback", &Solver_add_nccl)
<<<<<<< HEAD
    .def("solve", &Solver_Solve_NoGIL, Solver_SolveOverloads())
    .def("restore", &SolverBase::Restore)
    .def("snapshot", &SolverBase::Snapshot)
    .def("share_weights", &share_weights);
  BP_REGISTER_SHARED_PTR_TO_PYTHON_NO_TEMPLATE(SolverBase);

  bp::class_<NetState>("NetState", bp::init<>())
    .add_property("phase", &NetState::phase,
                           &NetState::set_phase)
    .add_property("level", &NetState::level,
                           &NetState::set_level)
    .def("stage_size",     &NetState::stage_size)
    .def("get_stage",      bp::make_function(
                           static_cast<const string& (NetState::*)
                           (int) const>(&NetState::stage),  // NOLINT
                           bp::return_value_policy<bp::return_by_value>()))
    .def("add_stage",      static_cast<void (NetState::*)   // NOLINT
                           (const string&)>(&NetState::add_stage))
    .def("set_stage",      static_cast<void (NetState::*)   // NOLINT
                           (int, const string&)>(&NetState::set_stage))
    .def("clear_stage",    &NetState::clear_stage);

  bp::class_<NetParameter>("NetParameter", bp::init<>())
    .add_property("force_backward", &NetParameter::force_backward,
                                    &NetParameter::set_force_backward)
    .add_property("state",
                     bp::make_function(&NetParameter::state,
                     bp::return_value_policy<bp::copy_const_reference>()),
                     static_cast<void (NetParameter::*)(NetState*)>(
                             &NetParameter::set_allocated_state));


  bp::class_<SolverParameter>("SolverParameter", bp::init<>())
    .add_property("base_lr",   &SolverParameter::base_lr,
                               &SolverParameter::set_base_lr)
    .add_property("max_iter",  &SolverParameter::max_iter,
                               &SolverParameter::set_max_iter)
    .add_property("lr_policy",
                      bp::make_function(&SolverParameter::lr_policy,
                      bp::return_value_policy<bp::copy_const_reference>()),
                      static_cast<void (SolverParameter::*)(const char*)>(
                               &SolverParameter::set_lr_policy))
    .add_property("gamma",     &SolverParameter::gamma,
                               &SolverParameter::set_gamma)
    .add_property("power",     &SolverParameter::power,
                               &SolverParameter::set_power)
    .add_property("momentum",  &SolverParameter::momentum,
                               &SolverParameter::set_momentum)
    .add_property("momentum2", &SolverParameter::momentum2,
                               &SolverParameter::set_momentum2)
    .add_property("delta",     &SolverParameter::delta,
                               &SolverParameter::set_delta)
    .add_property("rms_decay", &SolverParameter::rms_decay,
                               &SolverParameter::set_rms_decay)
    .add_property("weight_decay",
                               &SolverParameter::weight_decay,
                               &SolverParameter::set_weight_decay)
    .add_property("display",   &SolverParameter::display,
                               &SolverParameter::set_display)
    .add_property("regularization_type",
                       bp::make_function(&SolverParameter::regularization_type,
                       bp::return_value_policy<bp::copy_const_reference>()),
                       static_cast<void (SolverParameter::*)(const string&)>(
                               &SolverParameter::set_regularization_type))
    .add_property("stepsize",  &SolverParameter::stepsize,
                               &SolverParameter::set_stepsize)
    .add_property("snapshot",  &SolverParameter::snapshot,
                               &SolverParameter::set_snapshot)
    .add_property("snapshot_format", &SolverParameter::snapshot_format,
                                     &SolverParameter::set_snapshot_format)
    .add_property("snapshot_prefix",
                   bp::make_function(&SolverParameter::snapshot_prefix,
                   bp::return_value_policy<bp::copy_const_reference>()),
                   static_cast<void (SolverParameter::*)(const string&)>(
                           &SolverParameter::set_snapshot_prefix))
    .add_property("type",
                   bp::make_function(&SolverParameter::type,
                   bp::return_value_policy<bp::copy_const_reference>()),
                   static_cast<void (SolverParameter::*)(const string&)>(
                           &SolverParameter::set_type))
    .add_property("net",
                   bp::make_function(&SolverParameter::net,
                   bp::return_value_policy<bp::copy_const_reference>()),
                   static_cast<void (SolverParameter::*)(const string&)>(
                           &SolverParameter::set_net))
    .add_property("train_net",
                   bp::make_function(&SolverParameter::train_net,
                   bp::return_value_policy<bp::copy_const_reference>()),
                   static_cast<void (SolverParameter::*)(const string&)>(
                           &SolverParameter::set_train_net))
    .add_property("net_param",
                   bp::make_function(&SolverParameter::mutable_net_param,
                   bp::return_value_policy<bp::reference_existing_object>()),
                   static_cast<void (SolverParameter::*)(NetParameter*)>(
                           &SolverParameter::set_allocated_net_param))
    .add_property("train_state",
                   bp::make_function(&SolverParameter::mutable_train_state,
                   bp::return_value_policy<bp::reference_existing_object>()),
                   static_cast<void (SolverParameter::*)(NetState*)>(
                           &SolverParameter::set_allocated_train_state));

  bp::enum_<::caffe::SolverParameter_SnapshotFormat>("snapshot_format")
      .value("HDF5", SolverParameter_SnapshotFormat_HDF5)
      .value("BINARYPROTO", SolverParameter_SnapshotFormat_BINARYPROTO);

  bp::enum_<::caffe::DataType>("data_type")
      .value("CAFFE_HALF", CAFFE_HALF)
      .value("CAFFE_FLOAT", CAFFE_FLOAT)
      .value("CAFFE_DOUBLE", CAFFE_DOUBLE)
      .value("CAFFE_INT8_QUANTIZED", CAFFE_INT8_QUANTIZED)
      .value("CAFFE_INT16_QUANTIZED", CAFFE_INT16_QUANTIZED)
      .value("CAFFE_INT32_QUANTIZED", CAFFE_INT32_QUANTIZED)
      .value("CAFFE_INT64_QUANTIZED", CAFFE_INT64_QUANTIZED);


  bp::enum_<::caffe::QuantizerMode>("quantizer_mode")
      .value("CAFFE_QUANT_PASSIVE", CAFFE_QUANT_PASSIVE)
      .value("CAFFE_QUANT_OBSERVE", CAFFE_QUANT_OBSERVE);

#define REGISTER_SOLVERS_TO_PYTHON(Dtype, Name) \
  bp::class_<Solver<Dtype>, bp::bases<SolverBase>, \
    shared_ptr<Solver<Dtype> >, boost::noncopyable>( \
        "Solver" Name, bp::no_init); \
  bp::class_<SGDSolver<Dtype>, bp::bases<Solver<Dtype> >, \
    shared_ptr<SGDSolver<Dtype> >, boost::noncopyable>( \
        "SGDSolver" Name, bp::init<string, Device*>()); \
  bp::class_<NesterovSolver<Dtype>, bp::bases<Solver<Dtype> >, \
    shared_ptr<NesterovSolver<Dtype> >, boost::noncopyable>( \
        "NesterovSolver" Name, bp::init<string, Device*>()); \
  bp::class_<AdaGradSolver<Dtype>, bp::bases<Solver<Dtype> >, \
    shared_ptr<AdaGradSolver<Dtype> >, boost::noncopyable>( \
        "AdaGradSolver" Name, bp::init<string, Device*>()); \
  bp::class_<RMSPropSolver<Dtype>, bp::bases<Solver<Dtype> >, \
    shared_ptr<RMSPropSolver<Dtype> >, boost::noncopyable>( \
        "RMSPropSolver" Name, bp::init<string, Device*>()); \
  bp::class_<AdaDeltaSolver<Dtype>, bp::bases<Solver<Dtype> >, \
    shared_ptr<AdaDeltaSolver<Dtype> >, boost::noncopyable>( \
        "AdaDeltaSolver" Name, bp::init<string, Device*>()); \
  bp::class_<AdamSolver<Dtype>, bp::bases<Solver<Dtype> >, \
    shared_ptr<AdamSolver<Dtype> >, boost::noncopyable>( \
        "AdamSolver" Name, bp::init<string, Device*>());

#ifdef USE_HALF
  REGISTER_SOLVERS_TO_PYTHON(half_fp, "_half");
#endif  // USE_HALF
#ifdef USE_SINGLE
  REGISTER_SOLVERS_TO_PYTHON(float, "_float");
#endif  // USE_SINGLE
#ifdef USE_DOUBLE
  REGISTER_SOLVERS_TO_PYTHON(double, "_double");
#endif  // USE_DOUBLE


  bp::def("get_solver_from_file", &GetSolverFromFile,
      bp::return_value_policy<bp::manage_new_object>());

  bp::def("get_solver", &GetSolver,
=======
    .def("solve", static_cast<void (Solver<Dtype>::*)(const char*)>(
          &Solver<Dtype>::Solve), SolveOverloads())
    .def("step", &Solver<Dtype>::Step)
    .def("restore", &Solver<Dtype>::Restore)
    .def("snapshot", &Solver<Dtype>::Snapshot)
    .def("share_weights", &share_weights)
    .def("apply_update", &Solver<Dtype>::ApplyUpdate)
    .add_property("param", bp::make_function(&Solver<Dtype>::param,
              bp::return_internal_reference<>()));
  BP_REGISTER_SHARED_PTR_TO_PYTHON(Solver<Dtype>);

  bp::class_<SGDSolver<Dtype>, bp::bases<Solver<Dtype> >,
    shared_ptr<SGDSolver<Dtype> >, boost::noncopyable>(
        "SGDSolver", bp::init<string>())
        .add_property("lr", &SGDSolver<Dtype>::GetLearningRate);
  bp::class_<NesterovSolver<Dtype>, bp::bases<SGDSolver<Dtype> >,
    shared_ptr<NesterovSolver<Dtype> >, boost::noncopyable>(
        "NesterovSolver", bp::init<string>());
  bp::class_<AdaGradSolver<Dtype>, bp::bases<SGDSolver<Dtype> >,
    shared_ptr<AdaGradSolver<Dtype> >, boost::noncopyable>(
        "AdaGradSolver", bp::init<string>());
  bp::class_<RMSPropSolver<Dtype>, bp::bases<SGDSolver<Dtype> >,
    shared_ptr<RMSPropSolver<Dtype> >, boost::noncopyable>(
        "RMSPropSolver", bp::init<string>());
  bp::class_<AdaDeltaSolver<Dtype>, bp::bases<SGDSolver<Dtype> >,
    shared_ptr<AdaDeltaSolver<Dtype> >, boost::noncopyable>(
        "AdaDeltaSolver", bp::init<string>());
  bp::class_<AdamSolver<Dtype>, bp::bases<SGDSolver<Dtype> >,
    shared_ptr<AdamSolver<Dtype> >, boost::noncopyable>(
        "AdamSolver", bp::init<string>());

  bp::def("get_solver", &GetSolverFromFile,
>>>>>>> 2a1c552b
      bp::return_value_policy<bp::manage_new_object>());

  // vector wrappers for all the vector types we use
  bp::class_<vector<shared_ptr<BlobBase > > >("BlobVec")
    .def(bp::vector_indexing_suite<vector<shared_ptr<BlobBase > >, true>())
    .def("add_blob", bp::raw_function(&BlobVec_add_blob));
  bp::class_<vector<BlobBase*> >("RawBlobVec")
    .def(bp::vector_indexing_suite<vector<BlobBase*>, true>());
  bp::class_<vector<shared_ptr<LayerBase> > > ("LayerVec")
    .def(bp::vector_indexing_suite<vector<shared_ptr<LayerBase> > , true>());
  bp::class_<vector<string> >("StringVec")
    .def(bp::vector_indexing_suite<vector<string> >());
  bp::class_<vector<int_tp> >("IntTpVec")
    .def(bp::vector_indexing_suite<vector<int_tp> >());
  bp::class_<vector<int> >("IntVec")
    .def(bp::vector_indexing_suite<vector<int> >());

#define REGISTER_DTYPE_VECTORS_TO_PYTHON(Dtype, Name) \
  bp::class_<vector<Dtype> >("DtypeVec" Name) \
    .def(bp::vector_indexing_suite<vector<Dtype> >());

  REGISTER_DTYPE_VECTORS_TO_PYTHON(half_fp, "_half");
  REGISTER_DTYPE_VECTORS_TO_PYTHON(float, "_float");
  REGISTER_DTYPE_VECTORS_TO_PYTHON(double, "_double");
  REGISTER_DTYPE_VECTORS_TO_PYTHON(uint8_t, "_uint8");
  REGISTER_DTYPE_VECTORS_TO_PYTHON(uint16_t, "_uint16");
  REGISTER_DTYPE_VECTORS_TO_PYTHON(uint32_t, "_uint32");
  REGISTER_DTYPE_VECTORS_TO_PYTHON(uint64_t, "_uint64");

  bp::class_<vector<shared_ptr<NetBase> > >("NetVec")
    .def(bp::vector_indexing_suite<vector<shared_ptr<NetBase> >, true>());
  bp::class_<vector<bool> >("BoolVec")
    .def(bp::vector_indexing_suite<vector<bool> >());

  bp::class_<NCCL<float>, shared_ptr<NCCL<float> >,
    boost::noncopyable>("NCCL",
                        bp::init<shared_ptr<Solver<float> >, const string&>())
#ifdef USE_NCCL
    .def("new_uid", NCCL_New_Uid).staticmethod("new_uid")
    .def("bcast", &NCCL<Dtype>::Broadcast)
#endif
    /* NOLINT_NEXT_LINE(whitespace/semicolon) */
  ;
#ifdef USE_NCCL
  BP_REGISTER_SHARED_PTR_TO_PYTHON(NCCL, (Dtype));
#endif  // USE_NCCL

  bp::class_<Timer, shared_ptr<Timer>, boost::noncopyable>(
    "Timer", bp::init<>())
    .def("start", &Timer::Start)
    .def("stop", &Timer::Stop)
    .add_property("ms", &Timer::MilliSeconds);
  BP_REGISTER_SHARED_PTR_TO_PYTHON_NO_TEMPLATE(Timer);

  // boost python expects a void (missing) return value, while import_array
  // returns NULL for python3. import_array1() forces a void return value.
  import_array1();
}

}  // namespace caffe<|MERGE_RESOLUTION|>--- conflicted
+++ resolved
@@ -1136,14 +1136,9 @@
   bp::class_<SolverParameter>("SolverParameter", bp::no_init)
     .add_property("max_iter", &SolverParameter::max_iter)
     .add_property("display", &SolverParameter::display)
-<<<<<<< HEAD
-    .add_property("layer_wise_reduce", &SolverParameter::layer_wise_reduce);
-=======
     .add_property("layer_wise_reduce", &SolverParameter::layer_wise_reduce)
     .add_property("base_lr", &SolverParameter::base_lr,
            &SolverParameter::set_base_lr);
-  bp::class_<LayerParameter>("LayerParameter", bp::no_init);
->>>>>>> 2a1c552b
 
   bp::class_<SolverBase, shared_ptr<SolverBase>, boost::noncopyable>(
     "Solver", bp::no_init)
@@ -1157,11 +1152,13 @@
     .def("step", &Step_NoGIL)
     .def("add_callback", &Solver_add_callback)
     .def("add_callback", &Solver_add_nccl)
-<<<<<<< HEAD
     .def("solve", &Solver_Solve_NoGIL, Solver_SolveOverloads())
     .def("restore", &SolverBase::Restore)
     .def("snapshot", &SolverBase::Snapshot)
-    .def("share_weights", &share_weights);
+    .def("share_weights", &share_weights)
+    .def("apply_update", &SolverBase::ApplyUpdate)
+    .add_property("param", bp::make_function(&SolverBase::param,
+                  bp::return_internal_reference<>()));
   BP_REGISTER_SHARED_PTR_TO_PYTHON_NO_TEMPLATE(SolverBase);
 
   bp::class_<NetState>("NetState", bp::init<>())
@@ -1315,40 +1312,6 @@
       bp::return_value_policy<bp::manage_new_object>());
 
   bp::def("get_solver", &GetSolver,
-=======
-    .def("solve", static_cast<void (Solver<Dtype>::*)(const char*)>(
-          &Solver<Dtype>::Solve), SolveOverloads())
-    .def("step", &Solver<Dtype>::Step)
-    .def("restore", &Solver<Dtype>::Restore)
-    .def("snapshot", &Solver<Dtype>::Snapshot)
-    .def("share_weights", &share_weights)
-    .def("apply_update", &Solver<Dtype>::ApplyUpdate)
-    .add_property("param", bp::make_function(&Solver<Dtype>::param,
-              bp::return_internal_reference<>()));
-  BP_REGISTER_SHARED_PTR_TO_PYTHON(Solver<Dtype>);
-
-  bp::class_<SGDSolver<Dtype>, bp::bases<Solver<Dtype> >,
-    shared_ptr<SGDSolver<Dtype> >, boost::noncopyable>(
-        "SGDSolver", bp::init<string>())
-        .add_property("lr", &SGDSolver<Dtype>::GetLearningRate);
-  bp::class_<NesterovSolver<Dtype>, bp::bases<SGDSolver<Dtype> >,
-    shared_ptr<NesterovSolver<Dtype> >, boost::noncopyable>(
-        "NesterovSolver", bp::init<string>());
-  bp::class_<AdaGradSolver<Dtype>, bp::bases<SGDSolver<Dtype> >,
-    shared_ptr<AdaGradSolver<Dtype> >, boost::noncopyable>(
-        "AdaGradSolver", bp::init<string>());
-  bp::class_<RMSPropSolver<Dtype>, bp::bases<SGDSolver<Dtype> >,
-    shared_ptr<RMSPropSolver<Dtype> >, boost::noncopyable>(
-        "RMSPropSolver", bp::init<string>());
-  bp::class_<AdaDeltaSolver<Dtype>, bp::bases<SGDSolver<Dtype> >,
-    shared_ptr<AdaDeltaSolver<Dtype> >, boost::noncopyable>(
-        "AdaDeltaSolver", bp::init<string>());
-  bp::class_<AdamSolver<Dtype>, bp::bases<SGDSolver<Dtype> >,
-    shared_ptr<AdamSolver<Dtype> >, boost::noncopyable>(
-        "AdamSolver", bp::init<string>());
-
-  bp::def("get_solver", &GetSolverFromFile,
->>>>>>> 2a1c552b
       bp::return_value_policy<bp::manage_new_object>());
 
   // vector wrappers for all the vector types we use
