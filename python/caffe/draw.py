"""
Caffe network visualization: draw the NetParameter protobuffer.


.. note::

    This requires pydot>=1.0.2, which is not included in requirements.txt since
    it requires graphviz and other prerequisites outside the scope of the
    Caffe.
"""

import os
from caffe.proto import caffe_pb2

"""
pydot is not supported under python 3 and pydot2 doesn't work properly.
pydotplus works nicely (pip install pydotplus)
"""
try:
    # Try to load pydotplus
    import pydotplus as pydot
except ImportError:
    import pydot


if os.name == 'nt':
    # Workaround to find graphviz executables
    # with graphviz conda package under windows

    # Monkeypatch the pydot package
    pydot_find_graphviz = pydot.graphviz.find_graphviz

    def resolve_graphviz_executables():
        """
        Resolve the graphviz executables by adding a `graphviz` suffix
        to folders located on path
        """
        # first check if we can find the executables the normal way
        progs = pydot_find_graphviz()
        if not progs:
            directories = os.environ['PATH'].split(';')
            suffix = 'graphviz'
            progs = {}
            for directory in directories:
                for exe in ['dot', 'twopi', 'neato', 'circo', 'fdp']:
                    full_path = os.path.join(directory, suffix,
                                             '{}.exe'.format(exe))
                    if os.path.exists(full_path):
                        progs[exe] = full_path
        return progs

    pydot.graphviz.find_graphviz = resolve_graphviz_executables

# Internal layer and blob styles.
LAYER_STYLE_DEFAULT = {'shape': 'record',
                       'fillcolor': '#6495ED',
                       'style': 'filled'}
NEURON_LAYER_STYLE = {'shape': 'record',
                      'fillcolor': '#90EE90',
                      'style': 'filled'}
BLOB_STYLE = {'shape': 'octagon',
              'fillcolor': '#E0E0E0',
              'style': 'filled'}


def get_pooling_types_dict():
    """Get dictionary mapping pooling type number to type name
    """
    desc = caffe_pb2.PoolingParameter.PoolMethod.DESCRIPTOR
    d = {}
    for k, v in desc.values_by_name.items():
        d[v.number] = k
    return d


def get_edge_label(layer):
    """Define edge label based on layer type.
    """

    if layer.type == 'Data':
        edge_label = 'Batch ' + str(layer.data_param.batch_size)
    elif layer.type == 'Convolution' or layer.type == 'Deconvolution':
        edge_label = str(layer.convolution_param.num_output)
    elif layer.type == 'InnerProduct':
        edge_label = str(layer.inner_product_param.num_output)
    else:
        edge_label = '""'

    return edge_label


def get_layer_lr_mult(layer):
    """Get the learning rate multipliers.

    Get the learning rate multipliers for the given layer. Assumes a
    Convolution/Deconvolution/InnerProduct layer.

    Parameters
    ----------
    layer : caffe_pb2.LayerParameter
        A Convolution, Deconvolution, or InnerProduct layer.

    Returns
    -------
    learning_rates : tuple of floats
        the learning rate multipliers for the weights and biases.
    """
    if layer.type not in ['Convolution', 'Deconvolution', 'InnerProduct']:
        raise ValueError("%s layers do not have a "
                         "learning rate multiplier" % layer.type)

    if not hasattr(layer, 'param'):
        return (1.0, 1.0)

    params = getattr(layer, 'param')

    if len(params) == 0:
        return (1.0, 1.0)

    if len(params) == 1:
        lrm0 = getattr(params[0],'lr_mult', 1.0)
        return (lrm0, 1.0)

    if len(params) == 2:
        lrm0, lrm1 = [getattr(p,'lr_mult', 1.0) for p in params]
        return (lrm0, lrm1)

    raise ValueError("Could not parse the learning rate multiplier")


def get_layer_label(layer, rankdir, display_lrm=False):
    """Define node label based on layer type.

    Parameters
    ----------
    layer : caffe_pb2.LayerParameter
    rankdir : {'LR', 'TB', 'BT'}
        Direction of graph layout.
    display_lrm : boolean, optional
        If True include the learning rate multipliers in the label (default is
        False).

    Returns
    -------
    node_label : string
        A label for the current layer
    """

    if rankdir in ('TB', 'BT'):
        # If graph orientation is vertical, horizontal space is free and
        # vertical space is not; separate words with spaces
        separator = ' '
    else:
        # If graph orientation is horizontal, vertical space is free and
        # horizontal space is not; separate words with newlines
<<<<<<< HEAD
        separator = '\\n'

    if layer.type == 'Convolution' or layer.type == 'Deconvolution':
        # Outer double quotes needed or else colon characters don't parse
        # properly
        node_label = '"%s%s(%s)%skernel size: %d%sstride: %d%spad: %d%sdilation: %d"' %\
                     (layer.name,
                      separator,
                      layer.type,
                      separator,
                      layer.convolution_param.kernel_size[0] if len(layer.convolution_param.kernel_size) > 0 else 1,
                      separator,
                      layer.convolution_param.stride[0] if len(layer.convolution_param.stride) > 0 else 1,
                      separator,
                      layer.convolution_param.pad[0] if len(layer.convolution_param.pad) > 0 else 0,
                      separator,
                      layer.convolution_param.dilation[0] if len(layer.convolution_param.dilation) > 0 else 1)

    elif layer.type == 'Pooling':
        pooling_types_dict = get_pooling_types_dict()
        node_label = '"%s%s(%s %s)%skernel size: %d%sstride: %d%spad: %d%sdilation: %d"' %\
                     (layer.name,
                      separator,
                      pooling_types_dict[layer.pooling_param.pool],
                      layer.type,
                      separator,
                      layer.pooling_param.kernel_size[0] if len(layer.pooling_param.kernel_size) > 0 else 1,
                      separator,
                      layer.pooling_param.stride[0] if len(layer.pooling_param.stride) > 0 else 1,
                      separator,
                      layer.pooling_param.pad[0] if len(layer.pooling_param.pad) > 0 else 0,
                      separator,
                      layer.pooling_param.dilation[0] if len(layer.pooling_param.dilation) > 0 else 1)
=======
        separator = r'\n'

    # Initializes a list of descriptors that will be concatenated into the
    # `node_label`
    descriptors_list = []
    # Add the layer's name
    descriptors_list.append(layer.name)
    # Add layer's type
    if layer.type == 'Pooling':
        pooling_types_dict = get_pooling_types_dict()
        layer_type = '(%s %s)' % (layer.type,
                                  pooling_types_dict[layer.pooling_param.pool])
>>>>>>> 69da2cf9
    else:
        layer_type = '(%s)' % layer.type
    descriptors_list.append(layer_type)

    # Describe parameters for spatial operation layers
    if layer.type in ['Convolution', 'Deconvolution', 'Pooling']:
        if layer.type == 'Pooling':
            kernel_size = layer.pooling_param.kernel_size
            stride = layer.pooling_param.stride
            padding = layer.pooling_param.pad
        else:
            kernel_size = layer.convolution_param.kernel_size[0] if \
                len(layer.convolution_param.kernel_size) else 1
            stride = layer.convolution_param.stride[0] if \
                len(layer.convolution_param.stride) else 1
            padding = layer.convolution_param.pad[0] if \
                len(layer.convolution_param.pad) else 0
        spatial_descriptor = separator.join([
            "kernel size: %d" % kernel_size,
            "stride: %d" % stride,
            "pad: %d" % padding,
        ])
        descriptors_list.append(spatial_descriptor)

    # Add LR multiplier for learning layers
    if display_lrm and layer.type in ['Convolution', 'Deconvolution', 'InnerProduct']:
        lrm0, lrm1 = get_layer_lr_mult(layer)
        if any([lrm0, lrm1]):
            lr_mult = "lr mult: %.1f, %.1f" % (lrm0, lrm1)
            descriptors_list.append(lr_mult)

    # Concatenate the descriptors into one label
    node_label = separator.join(descriptors_list)
    # Outer double quotes needed or else colon characters don't parse
    # properly
    node_label = '"%s"' % node_label
    return node_label


def choose_color_by_layertype(layertype):
    """Define colors for nodes based on the layer type.
    """
    color = '#6495ED'  # Default
    if layertype == 'Convolution' or layertype == 'Deconvolution':
        color = '#FF5050'
    elif layertype == 'Pooling':
        color = '#FF9900'
    elif layertype == 'InnerProduct':
        color = '#CC33FF'
    return color


<<<<<<< HEAD
def get_pydot_graph(caffe_net, rankdir, margin, page, pagesize, size, label_edges=True, phase=None):
=======
def get_pydot_graph(caffe_net, rankdir, label_edges=True, phase=None, display_lrm=False):
>>>>>>> 69da2cf9
    """Create a data structure which represents the `caffe_net`.

    Parameters
    ----------
    caffe_net : object
    rankdir : {'LR', 'TB', 'BT'}
        Direction of graph layout.
    label_edges : boolean, optional
        Label the edges (default is True).
    phase : {caffe_pb2.Phase.TRAIN, caffe_pb2.Phase.TEST, None} optional
        Include layers from this network phase.  If None, include all layers.
        (the default is None)
    display_lrm : boolean, optional
        If True display the learning rate multipliers when relevant (default is
        False).

    Returns
    -------
    pydot graph object
    """
    pydot_graph = pydot.Dot(caffe_net.name if caffe_net.name else 'Net',
                            graph_type='digraph',
                            rankdir=rankdir)

    if margin != '': pydot_graph.set('margin',margin)
    if page != '': pydot_graph.set('page', page)
    if pagesize != '': pydot_graph.set('pagesize', pagesize)
    if size != '': pydot_graph.set('size', size)


    pydot_nodes = {}
    pydot_edges = []
    for layer in caffe_net.layer:
        if phase is not None:
          included = False
          if len(layer.include) == 0:
            included = True
          if len(layer.include) > 0 and len(layer.exclude) > 0:
            raise ValueError('layer ' + layer.name + ' has both include '
                             'and exclude specified.')
          for layer_phase in layer.include:
            included = included or layer_phase.phase == phase
          for layer_phase in layer.exclude:
            included = included and not layer_phase.phase == phase
          if not included:
            continue
        node_label = get_layer_label(layer, rankdir, display_lrm=display_lrm)
        node_name = "%s_%s" % (layer.name, layer.type)
        if (len(layer.bottom) == 1 and len(layer.top) == 1 and
           layer.bottom[0] == layer.top[0]):
            # We have an in-place neuron layer.
            pydot_nodes[node_name] = pydot.Node(node_label,
                                                **NEURON_LAYER_STYLE)
        else:
            layer_style = LAYER_STYLE_DEFAULT
            layer_style['fillcolor'] = choose_color_by_layertype(layer.type)
            pydot_nodes[node_name] = pydot.Node(node_label, **layer_style)
        for bottom_blob in layer.bottom:
            pydot_nodes[bottom_blob + '_blob'] = pydot.Node('%s' % bottom_blob,
                                                            **BLOB_STYLE)
            edge_label = '""'
            pydot_edges.append({'src': bottom_blob + '_blob',
                                'dst': node_name,
                                'label': edge_label})
        for top_blob in layer.top:
            pydot_nodes[top_blob + '_blob'] = pydot.Node('%s' % (top_blob))
            if label_edges:
                edge_label = get_edge_label(layer)
            else:
                edge_label = '""'
            pydot_edges.append({'src': node_name,
                                'dst': top_blob + '_blob',
                                'label': edge_label})
    # Now, add the nodes and edges to the graph.
    for node in pydot_nodes.values():
        pydot_graph.add_node(node)
    for edge in pydot_edges:
        pydot_graph.add_edge(
            pydot.Edge(pydot_nodes[edge['src']],
                       pydot_nodes[edge['dst']],
                       label=edge['label']))
    return pydot_graph


<<<<<<< HEAD
def draw_net(caffe_net, rankdir, margin='', page='', pagesize='', size='', ext='png', phase=None):
=======
def draw_net(caffe_net, rankdir, ext='png', phase=None, display_lrm=False):
>>>>>>> 69da2cf9
    """Draws a caffe net and returns the image string encoded using the given
    extension.

    Parameters
    ----------
    caffe_net : a caffe.proto.caffe_pb2.NetParameter protocol buffer.
    ext : string, optional
        The image extension (the default is 'png').
    phase : {caffe_pb2.Phase.TRAIN, caffe_pb2.Phase.TEST, None} optional
        Include layers from this network phase.  If None, include all layers.
        (the default is None)
    display_lrm : boolean, optional
        If True display the learning rate multipliers for the learning layers
        (default is False).

    Returns
    -------
    string :
        Postscript representation of the graph.
    """
<<<<<<< HEAD
    return get_pydot_graph(caffe_net, rankdir, margin, page, pagesize, size).create(format=ext)


def draw_net_to_file(caffe_net, filename, rankdir='LR', margin='', page='', pagesize='', size='', phase=None):
=======
    return get_pydot_graph(caffe_net, rankdir, phase=phase,
                           display_lrm=display_lrm).create(format=ext)


def draw_net_to_file(caffe_net, filename, rankdir='LR', phase=None, display_lrm=False):
>>>>>>> 69da2cf9
    """Draws a caffe net, and saves it to file using the format given as the
    file extension. Use '.raw' to output raw text that you can manually feed
    to graphviz to draw graphs.

    Parameters
    ----------
    caffe_net : a caffe.proto.caffe_pb2.NetParameter protocol buffer.
    filename : string
        The path to a file where the networks visualization will be stored.
    rankdir : {'LR', 'TB', 'BT'}
        Direction of graph layout.
    phase : {caffe_pb2.Phase.TRAIN, caffe_pb2.Phase.TEST, None} optional
        Include layers from this network phase.  If None, include all layers.
        (the default is None)
    display_lrm : boolean, optional
        If True display the learning rate multipliers for the learning layers
        (default is False).
    """
    ext = filename[filename.rfind('.')+1:]
    with open(filename, 'wb') as fid:
<<<<<<< HEAD
        fid.write(draw_net(caffe_net, rankdir, margin, page, pagesize, size, ext, phase))
=======
        fid.write(draw_net(caffe_net, rankdir, ext, phase, display_lrm))
>>>>>>> 69da2cf9
<|MERGE_RESOLUTION|>--- conflicted
+++ resolved
@@ -153,41 +153,6 @@
     else:
         # If graph orientation is horizontal, vertical space is free and
         # horizontal space is not; separate words with newlines
-<<<<<<< HEAD
-        separator = '\\n'
-
-    if layer.type == 'Convolution' or layer.type == 'Deconvolution':
-        # Outer double quotes needed or else colon characters don't parse
-        # properly
-        node_label = '"%s%s(%s)%skernel size: %d%sstride: %d%spad: %d%sdilation: %d"' %\
-                     (layer.name,
-                      separator,
-                      layer.type,
-                      separator,
-                      layer.convolution_param.kernel_size[0] if len(layer.convolution_param.kernel_size) > 0 else 1,
-                      separator,
-                      layer.convolution_param.stride[0] if len(layer.convolution_param.stride) > 0 else 1,
-                      separator,
-                      layer.convolution_param.pad[0] if len(layer.convolution_param.pad) > 0 else 0,
-                      separator,
-                      layer.convolution_param.dilation[0] if len(layer.convolution_param.dilation) > 0 else 1)
-
-    elif layer.type == 'Pooling':
-        pooling_types_dict = get_pooling_types_dict()
-        node_label = '"%s%s(%s %s)%skernel size: %d%sstride: %d%spad: %d%sdilation: %d"' %\
-                     (layer.name,
-                      separator,
-                      pooling_types_dict[layer.pooling_param.pool],
-                      layer.type,
-                      separator,
-                      layer.pooling_param.kernel_size[0] if len(layer.pooling_param.kernel_size) > 0 else 1,
-                      separator,
-                      layer.pooling_param.stride[0] if len(layer.pooling_param.stride) > 0 else 1,
-                      separator,
-                      layer.pooling_param.pad[0] if len(layer.pooling_param.pad) > 0 else 0,
-                      separator,
-                      layer.pooling_param.dilation[0] if len(layer.pooling_param.dilation) > 0 else 1)
-=======
         separator = r'\n'
 
     # Initializes a list of descriptors that will be concatenated into the
@@ -200,7 +165,6 @@
         pooling_types_dict = get_pooling_types_dict()
         layer_type = '(%s %s)' % (layer.type,
                                   pooling_types_dict[layer.pooling_param.pool])
->>>>>>> 69da2cf9
     else:
         layer_type = '(%s)' % layer.type
     descriptors_list.append(layer_type)
@@ -208,9 +172,14 @@
     # Describe parameters for spatial operation layers
     if layer.type in ['Convolution', 'Deconvolution', 'Pooling']:
         if layer.type == 'Pooling':
-            kernel_size = layer.pooling_param.kernel_size
-            stride = layer.pooling_param.stride
-            padding = layer.pooling_param.pad
+            kernel_size = layer.pooling_param.kernel_size[0] if \
+                len(layer.pooling_param.kernel_size) else 1
+            stride = layer.pooling_param.stride[0] if \
+                len(layer.pooling_param.stride) else 1
+            padding = layer.pooling_param.pad[0] if \
+                len(layer.pooling_param.pad) else 0
+            dilation = layer.pooling_param.dilation[0] if \
+                len(layer.pooling_param.dilation) else 1
         else:
             kernel_size = layer.convolution_param.kernel_size[0] if \
                 len(layer.convolution_param.kernel_size) else 1
@@ -218,10 +187,13 @@
                 len(layer.convolution_param.stride) else 1
             padding = layer.convolution_param.pad[0] if \
                 len(layer.convolution_param.pad) else 0
+            dilation = layer.convolution_param.dilation[0] if \
+                len(layer.convolution_param.dilation) else 1
         spatial_descriptor = separator.join([
             "kernel size: %d" % kernel_size,
             "stride: %d" % stride,
             "pad: %d" % padding,
+            "dilation: %d" % dilation,
         ])
         descriptors_list.append(spatial_descriptor)
 
@@ -253,11 +225,8 @@
     return color
 
 
-<<<<<<< HEAD
-def get_pydot_graph(caffe_net, rankdir, margin, page, pagesize, size, label_edges=True, phase=None):
-=======
-def get_pydot_graph(caffe_net, rankdir, label_edges=True, phase=None, display_lrm=False):
->>>>>>> 69da2cf9
+def get_pydot_graph(caffe_net, rankdir, margin, page, pagesize, size, 
+                    label_edges=True, phase=None, display_lrm=False):
     """Create a data structure which represents the `caffe_net`.
 
     Parameters
@@ -342,11 +311,8 @@
     return pydot_graph
 
 
-<<<<<<< HEAD
-def draw_net(caffe_net, rankdir, margin='', page='', pagesize='', size='', ext='png', phase=None):
-=======
-def draw_net(caffe_net, rankdir, ext='png', phase=None, display_lrm=False):
->>>>>>> 69da2cf9
+def draw_net(caffe_net, rankdir, margin='', page='', pagesize='', size='',
+             ext='png', phase=None, display_lrm=False):
     """Draws a caffe net and returns the image string encoded using the given
     extension.
 
@@ -367,18 +333,12 @@
     string :
         Postscript representation of the graph.
     """
-<<<<<<< HEAD
-    return get_pydot_graph(caffe_net, rankdir, margin, page, pagesize, size).create(format=ext)
-
-
-def draw_net_to_file(caffe_net, filename, rankdir='LR', margin='', page='', pagesize='', size='', phase=None):
-=======
-    return get_pydot_graph(caffe_net, rankdir, phase=phase,
-                           display_lrm=display_lrm).create(format=ext)
-
-
-def draw_net_to_file(caffe_net, filename, rankdir='LR', phase=None, display_lrm=False):
->>>>>>> 69da2cf9
+    return get_pydot_graph(caffe_net, rankdir, margin, page, pagesize,
+                           size, display_lrm=display_lrm).create(format=ext)
+
+
+def draw_net_to_file(caffe_net, filename, rankdir='LR', margin='', page='',
+                     pagesize='', size='', phase=None, display_lrm=False):
     """Draws a caffe net, and saves it to file using the format given as the
     file extension. Use '.raw' to output raw text that you can manually feed
     to graphviz to draw graphs.
@@ -399,8 +359,5 @@
     """
     ext = filename[filename.rfind('.')+1:]
     with open(filename, 'wb') as fid:
-<<<<<<< HEAD
-        fid.write(draw_net(caffe_net, rankdir, margin, page, pagesize, size, ext, phase))
-=======
-        fid.write(draw_net(caffe_net, rankdir, ext, phase, display_lrm))
->>>>>>> 69da2cf9
+        fid.write(draw_net(caffe_net, rankdir, margin, page, pagesize,
+                           size, ext, phase, display_lrm))