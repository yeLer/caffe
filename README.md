<<<<<<< HEAD
# Caffe
[![Build Status](https://travis-ci.org/BVLC/caffe.svg?branch=master)](https://travis-ci.org/BVLC/caffe)
[![License](https://img.shields.io/badge/license-BSD-blue.svg)](LICENSE)

Caffe is a deep learning framework made with expression, speed, and modularity in mind.
It is developed by the Berkeley Vision and Learning Center ([BVLC](http://bvlc.eecs.berkeley.edu)) and community contributors.

Check out the [project site](http://caffe.berkeleyvision.org) for all the details like
- [DIY Deep Learning for Vision with Caffe](https://docs.google.com/presentation/d/1UeKXVgRvvxg9OUdh_UiC5G71UMscNPlvArsWER41PsU/edit#slide=id.p)
- [Tutorial Documentation](http://caffe.berkeleyvision.org/tutorial/)
- [BVLC reference models](http://caffe.berkeleyvision.org/model_zoo.html) and the [community model zoo](https://github.com/BVLC/caffe/wiki/Model-Zoo)
- [Installation instructions](http://caffe.berkeleyvision.org/installation.html)

and step-by-step examples.

[![Join the chat at https://gitter.im/BVLC/caffe](https://badges.gitter.im/Join%20Chat.svg)](https://gitter.im/BVLC/caffe?utm_source=badge&utm_medium=badge&utm_campaign=pr-badge&utm_content=badge)

Please join the [caffe-users group](https://groups.google.com/forum/#!forum/caffe-users) or [gitter chat](https://gitter.im/BVLC/caffe) to ask questions and talk about methods and models.
Framework development discussions and thorough bug reports are collected on [Issues](https://github.com/BVLC/caffe/issues).

Happy brewing!


# SSD: Single Shot MultiBox Detector
This repository contains merged code issued as pull request to BVLC caffe written by:
[Wei Liu](http://www.cs.unc.edu/~wliu/), [Dragomir Anguelov](https://www.linkedin.com/in/dragomiranguelov), [Dumitru Erhan](http://research.google.com/pubs/DumitruErhan.html), [Christian Szegedy](http://research.google.com/pubs/ChristianSzegedy.html), [Scott Reed](http://www-personal.umich.edu/~reedscot/), [Cheng-Yang Fu](http://www.cs.unc.edu/~cyfu/), [Alexander C. Berg](http://acberg.com).

Original branch can be found at https://github.com/weiliu89/caffe/tree/ssd.

Read our [wiki page](https://github.com/intel/caffe/wiki/SSD:-Single-Shot-MultiBox-Detector) for more details.

# Intel® Distribution of Caffe*
This fork is dedicated to improving Caffe performance when running on CPU, in particular Intel® Xeon processors (HSW, BDW, Xeon Phi)

## Building
Build procedure is the same as on bvlc-caffe-master branch. Both Make and CMake can be used.
When OpenMP is available will be used automatically.

## Running
Run procedure is the same as on bvlc-caffe-master branch.

Current implementation uses OpenMP threads. By default the number of OpenMP threads is set
to the number of CPU cores. Each one thread is bound to a single core to achieve best
performance results. It is however possible to use own configuration by providing right
one through OpenMP environmental variables like OMP_NUM_THREADS or GOMP_CPU_AFFINITY.

If some system tool like numactl is used to control CPU affinity, by default caffe will prevent
to use more than one thread per core. When less than required cores are specified, caffe will
limit execution of OpenMP threads to specified cores only.

## Best performance solution
Please read [our Wiki](https://github.com/intel/caffe/wiki/Recommendations-to-achieve-best-performance) for our recommendations and configuration to achieve best performance on Intel CPUs. 

## Multinode Training
Intel® Distribution of Caffe* multi-node allows you to execute deep neural network training on multiple machines.

To understand how it works and read some tutorials, go to our Wiki. Start from [Multinode guide](https://github.com/intel/caffe/wiki/Multinode-guide).

## License and Citation
Caffe is released under the [BSD 2-Clause license](https://github.com/BVLC/caffe/blob/master/LICENSE).
The BVLC reference models are released for unrestricted use.

Please cite Caffe in your publications if it helps your research:

    @article{jia2014caffe,
      Author = {Jia, Yangqing and Shelhamer, Evan and Donahue, Jeff and Karayev, Sergey and Long, Jonathan and Girshick, Ross and Guadarrama, Sergio and Darrell, Trevor},
      Journal = {arXiv preprint arXiv:1408.5093},
      Title = {Caffe: Convolutional Architecture for Fast Feature Embedding},
      Year = {2014}
    }

***
 *Other names and brands may be claimed as the property of others



=======
# Caffe
[![Build Status](https://travis-ci.org/BVLC/caffe.svg?branch=master)](https://travis-ci.org/BVLC/caffe)
[![License](https://img.shields.io/badge/license-BSD-blue.svg)](LICENSE)

Caffe is a deep learning framework made with expression, speed, and modularity in mind.
It is developed by the Berkeley Vision and Learning Center ([BVLC](http://bvlc.eecs.berkeley.edu)) and community contributors.

Check out the [project site](http://caffe.berkeleyvision.org) for all the details like
- [DIY Deep Learning for Vision with Caffe](https://docs.google.com/presentation/d/1UeKXVgRvvxg9OUdh_UiC5G71UMscNPlvArsWER41PsU/edit#slide=id.p)
- [Tutorial Documentation](http://caffe.berkeleyvision.org/tutorial/)
- [BVLC reference models](http://caffe.berkeleyvision.org/model_zoo.html) and the [community model zoo](https://github.com/BVLC/caffe/wiki/Model-Zoo)
- [Installation instructions](https://github.com/intel/caffe/wiki/Installation)

and step-by-step examples.

[![Join the chat at https://gitter.im/BVLC/caffe](https://badges.gitter.im/Join%20Chat.svg)](https://gitter.im/BVLC/caffe?utm_source=badge&utm_medium=badge&utm_campaign=pr-badge&utm_content=badge)

Please join the [caffe-users group](https://groups.google.com/forum/#!forum/caffe-users) or [gitter chat](https://gitter.im/BVLC/caffe) to ask questions and talk about methods and models.
Framework development discussions and thorough bug reports are collected on [Issues](https://github.com/BVLC/caffe/issues).

Happy brewing!


# SSD: Single Shot MultiBox Detector
This repository contains merged code issued as pull request to BVLC caffe written by:
[Wei Liu](http://www.cs.unc.edu/~wliu/), [Dragomir Anguelov](https://www.linkedin.com/in/dragomiranguelov), [Dumitru Erhan](http://research.google.com/pubs/DumitruErhan.html), [Christian Szegedy](http://research.google.com/pubs/ChristianSzegedy.html), [Scott Reed](http://www-personal.umich.edu/~reedscot/), [Cheng-Yang Fu](http://www.cs.unc.edu/~cyfu/), [Alexander C. Berg](http://acberg.com).

Original branch can be found at https://github.com/weiliu89/caffe/tree/ssd.

Read our [wiki page](https://github.com/intel/caffe/wiki/SSD:-Single-Shot-MultiBox-Detector) for more details.

# Intel® Distribution of Caffe*
This fork is dedicated to improving Caffe performance when running on CPU, in particular Intel® Xeon processors (HSW, BDW, Xeon Phi)

## Building
Build procedure is the same as on bvlc-caffe-master branch. Both Make and CMake can be used.
When OpenMP is available will be used automatically.

## Running
Run procedure is the same as on bvlc-caffe-master branch.

Current implementation uses OpenMP threads. By default the number of OpenMP threads is set
to the number of CPU cores. Each one thread is bound to a single core to achieve best
performance results. It is however possible to use own configuration by providing right
one through OpenMP environmental variables like OMP_NUM_THREADS or GOMP_CPU_AFFINITY.

If some system tool like numactl is used to control CPU affinity, by default caffe will prevent
to use more than one thread per core. When less than required cores are specified, caffe will
limit execution of OpenMP threads to specified cores only.

## Best performance solution
Please read [our Wiki](https://github.com/intel/caffe/wiki/Recommendations-to-achieve-best-performance) for our recommendations and configuration to achieve best performance on Intel CPUs. 

## Multinode Training
Intel® Distribution of Caffe* multi-node allows you to execute deep neural network training on multiple machines.

To understand how it works and read some tutorials, go to our Wiki. Start from [Multinode guide](https://github.com/intel/caffe/wiki/Multinode-guide).

## License and Citation
Caffe is released under the [BSD 2-Clause license](https://github.com/BVLC/caffe/blob/master/LICENSE).
The BVLC reference models are released for unrestricted use.

Please cite Caffe in your publications if it helps your research:

    @article{jia2014caffe,
      Author = {Jia, Yangqing and Shelhamer, Evan and Donahue, Jeff and Karayev, Sergey and Long, Jonathan and Girshick, Ross and Guadarrama, Sergio and Darrell, Trevor},
      Journal = {arXiv preprint arXiv:1408.5093},
      Title = {Caffe: Convolutional Architecture for Fast Feature Embedding},
      Year = {2014}
    }

***
 *Other names and brands may be claimed as the property of others


>>>>>>> 26259497
<|MERGE_RESOLUTION|>--- conflicted
+++ resolved
@@ -1,81 +1,3 @@
-<<<<<<< HEAD
-# Caffe
-[![Build Status](https://travis-ci.org/BVLC/caffe.svg?branch=master)](https://travis-ci.org/BVLC/caffe)
-[![License](https://img.shields.io/badge/license-BSD-blue.svg)](LICENSE)
-
-Caffe is a deep learning framework made with expression, speed, and modularity in mind.
-It is developed by the Berkeley Vision and Learning Center ([BVLC](http://bvlc.eecs.berkeley.edu)) and community contributors.
-
-Check out the [project site](http://caffe.berkeleyvision.org) for all the details like
-- [DIY Deep Learning for Vision with Caffe](https://docs.google.com/presentation/d/1UeKXVgRvvxg9OUdh_UiC5G71UMscNPlvArsWER41PsU/edit#slide=id.p)
-- [Tutorial Documentation](http://caffe.berkeleyvision.org/tutorial/)
-- [BVLC reference models](http://caffe.berkeleyvision.org/model_zoo.html) and the [community model zoo](https://github.com/BVLC/caffe/wiki/Model-Zoo)
-- [Installation instructions](http://caffe.berkeleyvision.org/installation.html)
-
-and step-by-step examples.
-
-[![Join the chat at https://gitter.im/BVLC/caffe](https://badges.gitter.im/Join%20Chat.svg)](https://gitter.im/BVLC/caffe?utm_source=badge&utm_medium=badge&utm_campaign=pr-badge&utm_content=badge)
-
-Please join the [caffe-users group](https://groups.google.com/forum/#!forum/caffe-users) or [gitter chat](https://gitter.im/BVLC/caffe) to ask questions and talk about methods and models.
-Framework development discussions and thorough bug reports are collected on [Issues](https://github.com/BVLC/caffe/issues).
-
-Happy brewing!
-
-
-# SSD: Single Shot MultiBox Detector
-This repository contains merged code issued as pull request to BVLC caffe written by:
-[Wei Liu](http://www.cs.unc.edu/~wliu/), [Dragomir Anguelov](https://www.linkedin.com/in/dragomiranguelov), [Dumitru Erhan](http://research.google.com/pubs/DumitruErhan.html), [Christian Szegedy](http://research.google.com/pubs/ChristianSzegedy.html), [Scott Reed](http://www-personal.umich.edu/~reedscot/), [Cheng-Yang Fu](http://www.cs.unc.edu/~cyfu/), [Alexander C. Berg](http://acberg.com).
-
-Original branch can be found at https://github.com/weiliu89/caffe/tree/ssd.
-
-Read our [wiki page](https://github.com/intel/caffe/wiki/SSD:-Single-Shot-MultiBox-Detector) for more details.
-
-# Intel® Distribution of Caffe*
-This fork is dedicated to improving Caffe performance when running on CPU, in particular Intel® Xeon processors (HSW, BDW, Xeon Phi)
-
-## Building
-Build procedure is the same as on bvlc-caffe-master branch. Both Make and CMake can be used.
-When OpenMP is available will be used automatically.
-
-## Running
-Run procedure is the same as on bvlc-caffe-master branch.
-
-Current implementation uses OpenMP threads. By default the number of OpenMP threads is set
-to the number of CPU cores. Each one thread is bound to a single core to achieve best
-performance results. It is however possible to use own configuration by providing right
-one through OpenMP environmental variables like OMP_NUM_THREADS or GOMP_CPU_AFFINITY.
-
-If some system tool like numactl is used to control CPU affinity, by default caffe will prevent
-to use more than one thread per core. When less than required cores are specified, caffe will
-limit execution of OpenMP threads to specified cores only.
-
-## Best performance solution
-Please read [our Wiki](https://github.com/intel/caffe/wiki/Recommendations-to-achieve-best-performance) for our recommendations and configuration to achieve best performance on Intel CPUs. 
-
-## Multinode Training
-Intel® Distribution of Caffe* multi-node allows you to execute deep neural network training on multiple machines.
-
-To understand how it works and read some tutorials, go to our Wiki. Start from [Multinode guide](https://github.com/intel/caffe/wiki/Multinode-guide).
-
-## License and Citation
-Caffe is released under the [BSD 2-Clause license](https://github.com/BVLC/caffe/blob/master/LICENSE).
-The BVLC reference models are released for unrestricted use.
-
-Please cite Caffe in your publications if it helps your research:
-
-    @article{jia2014caffe,
-      Author = {Jia, Yangqing and Shelhamer, Evan and Donahue, Jeff and Karayev, Sergey and Long, Jonathan and Girshick, Ross and Guadarrama, Sergio and Darrell, Trevor},
-      Journal = {arXiv preprint arXiv:1408.5093},
-      Title = {Caffe: Convolutional Architecture for Fast Feature Embedding},
-      Year = {2014}
-    }
-
-***
- *Other names and brands may be claimed as the property of others
-
-
-
-=======
 # Caffe
 [![Build Status](https://travis-ci.org/BVLC/caffe.svg?branch=master)](https://travis-ci.org/BVLC/caffe)
 [![License](https://img.shields.io/badge/license-BSD-blue.svg)](LICENSE)
@@ -151,4 +73,3 @@
  *Other names and brands may be claimed as the property of others
 
 
->>>>>>> 26259497
