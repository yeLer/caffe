#include <algorithm>
#include <map>
#include <set>
#include <string>
#include <utility>
#include <vector>

#ifdef USE_HDF5
#include "hdf5.h"
#endif  // USE_HDF5

#include "caffe/common.hpp"
#include "caffe/layer.hpp"
#include "caffe/net.hpp"
#include "caffe/parallel.hpp"
#include "caffe/proto/caffe.pb.h"
#include "caffe/util/hdf5.hpp"
#include "caffe/util/insert_splits.hpp"
#include "caffe/util/math_functions.hpp"
#include "caffe/util/upgrade_proto.hpp"

namespace caffe {

template <typename Dtype>
Net<Dtype>::Net(const NetParameter& param) {
  Init(param);
}

template <typename Dtype>
Net<Dtype>::Net(const string& param_file, Phase phase,
    const int level, const vector<string>* stages) {
  NetParameter param;
  ReadNetParamsFromTextFileOrDie(param_file, &param);
  // Set phase, stages and level
  param.mutable_state()->set_phase(phase);
  if (stages != NULL) {
    for (int i = 0; i < stages->size(); i++) {
      param.mutable_state()->add_stage((*stages)[i]);
    }
  }
  param.mutable_state()->set_level(level);
  Init(param);
}

template <typename Dtype>
void Net<Dtype>::Init(const NetParameter& in_param) {
  // Set phase from the state.
  phase_ = in_param.state().phase();
  // Filter layers based on their include/exclude rules and
  // the current NetState.
  NetParameter filtered_param;
  FilterNet(in_param, &filtered_param);
  LOG_IF(INFO, Caffe::root_solver())
      << "Initializing net from parameters: " << std::endl
      << filtered_param.DebugString();
  // Create a copy of filtered_param with splits added where necessary.
  NetParameter param;
  InsertSplits(filtered_param, &param);
  // Basically, build all the layers and set up their connections.
  name_ = param.name();
  map<string, int> blob_name_to_idx;
  set<string> available_blobs;
  memory_used_ = 0;
  // For each layer, set up its input and output
  bottom_vecs_.resize(param.layer_size());
  top_vecs_.resize(param.layer_size());
  bottom_id_vecs_.resize(param.layer_size());
  param_id_vecs_.resize(param.layer_size());
  top_id_vecs_.resize(param.layer_size());
  bottom_need_backward_.resize(param.layer_size());
  for (int layer_id = 0; layer_id < param.layer_size(); ++layer_id) {
    // Inherit phase from net if unset.
    if (!param.layer(layer_id).has_phase()) {
      param.mutable_layer(layer_id)->set_phase(phase_);
    }
    // Setup layer.
    const LayerParameter& layer_param = param.layer(layer_id);
    if (layer_param.propagate_down_size() > 0) {
      CHECK_EQ(layer_param.propagate_down_size(),
          layer_param.bottom_size())
          << "propagate_down param must be specified "
          << "either 0 or bottom_size times ";
    }
    layers_.push_back(LayerRegistry<Dtype>::CreateLayer(layer_param));
    layer_names_.push_back(layer_param.name());
    LOG_IF(INFO, Caffe::root_solver())
        << "Creating Layer " << layer_param.name();
    bool need_backward = false;

    // Figure out this layer's input and output
    for (int bottom_id = 0; bottom_id < layer_param.bottom_size();
         ++bottom_id) {
      const int blob_id = AppendBottom(param, layer_id, bottom_id,
                                       &available_blobs, &blob_name_to_idx);
      // If a blob needs backward, this layer should provide it.
      need_backward |= blob_need_backward_[blob_id];
    }
    int num_top = layer_param.top_size();
    for (int top_id = 0; top_id < num_top; ++top_id) {
      AppendTop(param, layer_id, top_id, &available_blobs, &blob_name_to_idx);
      // Collect Input layer tops as Net inputs.
      if (layer_param.type() == "Input") {
        const int blob_id = blobs_.size() - 1;
        net_input_blob_indices_.push_back(blob_id);
        net_input_blobs_.push_back(blobs_[blob_id].get());
      }
    }
    // If the layer specifies that AutoTopBlobs() -> true and the LayerParameter
    // specified fewer than the required number (as specified by
    // ExactNumTopBlobs() or MinTopBlobs()), allocate them here.
    Layer<Dtype>* layer = layers_[layer_id].get();
    if (layer->AutoTopBlobs()) {
      const int needed_num_top =
          std::max(layer->MinTopBlobs(), layer->ExactNumTopBlobs());
      for (; num_top < needed_num_top; ++num_top) {
        // Add "anonymous" top blobs -- do not modify available_blobs or
        // blob_name_to_idx as we don't want these blobs to be usable as input
        // to other layers.
        AppendTop(param, layer_id, num_top, NULL, NULL);
      }
    }
    // After this layer is connected, set it up.
    layers_[layer_id]->SetUp(bottom_vecs_[layer_id], top_vecs_[layer_id]);
    LOG_IF(INFO, Caffe::root_solver())
        << "Setting up " << layer_names_[layer_id];
    for (int top_id = 0; top_id < top_vecs_[layer_id].size(); ++top_id) {
      if (blob_loss_weights_.size() <= top_id_vecs_[layer_id][top_id]) {
        blob_loss_weights_.resize(top_id_vecs_[layer_id][top_id] + 1, Dtype(0));
      }
      blob_loss_weights_[top_id_vecs_[layer_id][top_id]] = layer->loss(top_id);
      LOG_IF(INFO, Caffe::root_solver())
          << "Top shape: " << top_vecs_[layer_id][top_id]->shape_string();
      if (layer->loss(top_id)) {
        LOG_IF(INFO, Caffe::root_solver())
            << "    with loss weight " << layer->loss(top_id);
      }
      memory_used_ += top_vecs_[layer_id][top_id]->count();
    }
    LOG_IF(INFO, Caffe::root_solver())
        << "Memory required for data: " << memory_used_ * sizeof(Dtype);
    const int param_size = layer_param.param_size();
    const int num_param_blobs = layers_[layer_id]->blobs().size();
    CHECK_LE(param_size, num_param_blobs)
        << "Too many params specified for layer " << layer_param.name();
    ParamSpec default_param_spec;
    for (int param_id = 0; param_id < num_param_blobs; ++param_id) {
      const ParamSpec* param_spec = (param_id < param_size) ?
          &layer_param.param(param_id) : &default_param_spec;
      const bool param_need_backward = param_spec->lr_mult() != 0;
      need_backward |= param_need_backward;
      layers_[layer_id]->set_param_propagate_down(param_id,
                                                  param_need_backward);
    }
    for (int param_id = 0; param_id < num_param_blobs; ++param_id) {
      AppendParam(param, layer_id, param_id);
    }
    // Finally, set the backward flag
    layer_need_backward_.push_back(need_backward);
    if (need_backward) {
      for (int top_id = 0; top_id < top_id_vecs_[layer_id].size(); ++top_id) {
        blob_need_backward_[top_id_vecs_[layer_id][top_id]] = true;
      }
    }
  }
  // Go through the net backwards to determine which blobs contribute to the
  // loss.  We can skip backward computation for blobs that don't contribute
  // to the loss.
  // Also checks if all bottom blobs don't need backward computation (possible
  // because the skip_propagate_down param) and so we can skip backward
  // computation for the entire layer
  set<string> blobs_under_loss;
  set<string> blobs_skip_backp;
  for (int layer_id = layers_.size() - 1; layer_id >= 0; --layer_id) {
    bool layer_contributes_loss = false;
    bool layer_skip_propagate_down = true;
    for (int top_id = 0; top_id < top_vecs_[layer_id].size(); ++top_id) {
      const string& blob_name = blob_names_[top_id_vecs_[layer_id][top_id]];
      if (layers_[layer_id]->loss(top_id) ||
          (blobs_under_loss.find(blob_name) != blobs_under_loss.end())) {
        layer_contributes_loss = true;
      }
      if (blobs_skip_backp.find(blob_name) == blobs_skip_backp.end()) {
        layer_skip_propagate_down = false;
      }
      if (layer_contributes_loss && !layer_skip_propagate_down)
        break;
    }
    // If this layer can skip backward computation, also all his bottom blobs
    // don't need backpropagation
    if (layer_need_backward_[layer_id] && layer_skip_propagate_down) {
      layer_need_backward_[layer_id] = false;
      for (int bottom_id = 0; bottom_id < bottom_vecs_[layer_id].size();
               ++bottom_id) {
        bottom_need_backward_[layer_id][bottom_id] = false;
      }
    }
    if (!layer_contributes_loss) { layer_need_backward_[layer_id] = false; }
    if (Caffe::root_solver()) {
      if (layer_need_backward_[layer_id]) {
        LOG(INFO) << layer_names_[layer_id] << " needs backward computation.";
      } else {
        LOG(INFO) << layer_names_[layer_id]
            << " does not need backward computation.";
      }
    }
    for (int bottom_id = 0; bottom_id < bottom_vecs_[layer_id].size();
         ++bottom_id) {
      if (layer_contributes_loss) {
        const string& blob_name =
            blob_names_[bottom_id_vecs_[layer_id][bottom_id]];
        blobs_under_loss.insert(blob_name);
      } else {
        bottom_need_backward_[layer_id][bottom_id] = false;
      }
      if (!bottom_need_backward_[layer_id][bottom_id]) {
        const string& blob_name =
                   blob_names_[bottom_id_vecs_[layer_id][bottom_id]];
        blobs_skip_backp.insert(blob_name);
      }
    }
  }
  // Handle force_backward if needed.
  if (param.force_backward()) {
    for (int layer_id = 0; layer_id < layers_.size(); ++layer_id) {
      layer_need_backward_[layer_id] = true;
      for (int bottom_id = 0;
           bottom_id < bottom_need_backward_[layer_id].size(); ++bottom_id) {
        bottom_need_backward_[layer_id][bottom_id] =
            bottom_need_backward_[layer_id][bottom_id] ||
            layers_[layer_id]->AllowForceBackward(bottom_id);
        blob_need_backward_[bottom_id_vecs_[layer_id][bottom_id]] =
            blob_need_backward_[bottom_id_vecs_[layer_id][bottom_id]] ||
            bottom_need_backward_[layer_id][bottom_id];
      }
      for (int param_id = 0; param_id < layers_[layer_id]->blobs().size();
           ++param_id) {
        layers_[layer_id]->set_param_propagate_down(param_id, true);
      }
    }
  }
  // In the end, all remaining blobs are considered output blobs.
  for (set<string>::iterator it = available_blobs.begin();
      it != available_blobs.end(); ++it) {
    LOG_IF(INFO, Caffe::root_solver())
        << "This network produces output " << *it;
    net_output_blobs_.push_back(blobs_[blob_name_to_idx[*it]].get());
    net_output_blob_indices_.push_back(blob_name_to_idx[*it]);
  }
  for (size_t blob_id = 0; blob_id < blob_names_.size(); ++blob_id) {
    blob_names_index_[blob_names_[blob_id]] = blob_id;
  }
  for (size_t layer_id = 0; layer_id < layer_names_.size(); ++layer_id) {
    layer_names_index_[layer_names_[layer_id]] = layer_id;
  }
  ShareWeights();
  debug_info_ = param.debug_info();
  LOG_IF(INFO, Caffe::root_solver()) << "Network initialization done.";
}

template <typename Dtype>
void Net<Dtype>::FilterNet(const NetParameter& param,
    NetParameter* param_filtered) {
  NetState net_state(param.state());
  param_filtered->CopyFrom(param);
  param_filtered->clear_layer();
  for (int i = 0; i < param.layer_size(); ++i) {
    const LayerParameter& layer_param = param.layer(i);
    const string& layer_name = layer_param.name();
    CHECK(layer_param.include_size() == 0 || layer_param.exclude_size() == 0)
          << "Specify either include rules or exclude rules; not both.";
    // If no include rules are specified, the layer is included by default and
    // only excluded if it meets one of the exclude rules.
    bool layer_included = (layer_param.include_size() == 0);
    for (int j = 0; layer_included && j < layer_param.exclude_size(); ++j) {
      if (StateMeetsRule(net_state, layer_param.exclude(j), layer_name)) {
        layer_included = false;
      }
    }
    for (int j = 0; !layer_included && j < layer_param.include_size(); ++j) {
      if (StateMeetsRule(net_state, layer_param.include(j), layer_name)) {
        layer_included = true;
      }
    }
    if (layer_included) {
      param_filtered->add_layer()->CopyFrom(layer_param);
    }
  }
}

template <typename Dtype>
bool Net<Dtype>::StateMeetsRule(const NetState& state,
    const NetStateRule& rule, const string& layer_name) {
  // Check whether the rule is broken due to phase.
  if (rule.has_phase()) {
      if (rule.phase() != state.phase()) {
        LOG_IF(INFO, Caffe::root_solver())
            << "The NetState phase (" << state.phase()
            << ") differed from the phase (" << rule.phase()
            << ") specified by a rule in layer " << layer_name;
        return false;
      }
  }
  // Check whether the rule is broken due to min level.
  if (rule.has_min_level()) {
    if (state.level() < rule.min_level()) {
      LOG_IF(INFO, Caffe::root_solver())
          << "The NetState level (" << state.level()
          << ") is above the min_level (" << rule.min_level()
          << ") specified by a rule in layer " << layer_name;
      return false;
    }
  }
  // Check whether the rule is broken due to max level.
  if (rule.has_max_level()) {
    if (state.level() > rule.max_level()) {
      LOG_IF(INFO, Caffe::root_solver())
          << "The NetState level (" << state.level()
          << ") is above the max_level (" << rule.max_level()
          << ") specified by a rule in layer " << layer_name;
      return false;
    }
  }
  // Check whether the rule is broken due to stage. The NetState must
  // contain ALL of the rule's stages to meet it.
  for (int i = 0; i < rule.stage_size(); ++i) {
    // Check that the NetState contains the rule's ith stage.
    bool has_stage = false;
    for (int j = 0; !has_stage && j < state.stage_size(); ++j) {
      if (rule.stage(i) == state.stage(j)) { has_stage = true; }
    }
    if (!has_stage) {
      LOG_IF(INFO, Caffe::root_solver())
          << "The NetState did not contain stage '" << rule.stage(i)
          << "' specified by a rule in layer " << layer_name;
      return false;
    }
  }
  // Check whether the rule is broken due to not_stage. The NetState must
  // contain NONE of the rule's not_stages to meet it.
  for (int i = 0; i < rule.not_stage_size(); ++i) {
    // Check that the NetState contains the rule's ith not_stage.
    bool has_stage = false;
    for (int j = 0; !has_stage && j < state.stage_size(); ++j) {
      if (rule.not_stage(i) == state.stage(j)) { has_stage = true; }
    }
    if (has_stage) {
      LOG_IF(INFO, Caffe::root_solver())
          << "The NetState contained a not_stage '" << rule.not_stage(i)
          << "' specified by a rule in layer " << layer_name;
      return false;
    }
  }
  return true;
}

// Helper for Net::Init: add a new top blob to the net.
template <typename Dtype>
void Net<Dtype>::AppendTop(const NetParameter& param, const int layer_id,
                           const int top_id, set<string>* available_blobs,
                           map<string, int>* blob_name_to_idx) {
  shared_ptr<LayerParameter> layer_param(
      new LayerParameter(param.layer(layer_id)));
  const string& blob_name = (layer_param->top_size() > top_id) ?
      layer_param->top(top_id) : "(automatic)";
  // Check if we are doing in-place computation
  if (blob_name_to_idx && layer_param->bottom_size() > top_id &&
      blob_name == layer_param->bottom(top_id)) {
    // In-place computation
    LOG_IF(INFO, Caffe::root_solver())
        << layer_param->name() << " -> " << blob_name << " (in-place)";
    top_vecs_[layer_id].push_back(blobs_[(*blob_name_to_idx)[blob_name]].get());
    top_id_vecs_[layer_id].push_back((*blob_name_to_idx)[blob_name]);
  } else if (blob_name_to_idx &&
             blob_name_to_idx->find(blob_name) != blob_name_to_idx->end()) {
    // If we are not doing in-place computation but have duplicated blobs,
    // raise an error.
    LOG(FATAL) << "Top blob '" << blob_name
               << "' produced by multiple sources.";
  } else {
    // Normal output.
    if (Caffe::root_solver()) {
      LOG(INFO) << layer_param->name() << " -> " << blob_name;
    }
    shared_ptr<Blob<Dtype> > blob_pointer(new Blob<Dtype>());
    const int blob_id = blobs_.size();
    blobs_.push_back(blob_pointer);
    blob_names_.push_back(blob_name);
    blob_need_backward_.push_back(false);
    if (blob_name_to_idx) { (*blob_name_to_idx)[blob_name] = blob_id; }
    top_id_vecs_[layer_id].push_back(blob_id);
    top_vecs_[layer_id].push_back(blob_pointer.get());
  }
  if (available_blobs) { available_blobs->insert(blob_name); }
}

// Helper for Net::Init: add a new bottom blob to the net.
template <typename Dtype>
int Net<Dtype>::AppendBottom(const NetParameter& param, const int layer_id,
    const int bottom_id, set<string>* available_blobs,
    map<string, int>* blob_name_to_idx) {
  const LayerParameter& layer_param = param.layer(layer_id);
  const string& blob_name = layer_param.bottom(bottom_id);
  if (available_blobs->find(blob_name) == available_blobs->end()) {
    LOG(FATAL) << "Unknown bottom blob '" << blob_name << "' (layer '"
               << layer_param.name() << "', bottom index " << bottom_id << ")";
  }
  const int blob_id = (*blob_name_to_idx)[blob_name];
  LOG_IF(INFO, Caffe::root_solver())
      << layer_names_[layer_id] << " <- " << blob_name;
  bottom_vecs_[layer_id].push_back(blobs_[blob_id].get());
  bottom_id_vecs_[layer_id].push_back(blob_id);
  available_blobs->erase(blob_name);
  bool need_backward = blob_need_backward_[blob_id];
  // Check if the backpropagation on bottom_id should be skipped
  if (layer_param.propagate_down_size() > 0) {
    need_backward = layer_param.propagate_down(bottom_id);
  }
  bottom_need_backward_[layer_id].push_back(need_backward);
  return blob_id;
}

template <typename Dtype>
void Net<Dtype>::AppendParam(const NetParameter& param, const int layer_id,
                             const int param_id) {
  const LayerParameter& layer_param = layers_[layer_id]->layer_param();
  const int param_size = layer_param.param_size();
  string param_name =
      (param_size > param_id) ? layer_param.param(param_id).name() : "";
  if (param_name.size()) {
    param_display_names_.push_back(param_name);
  } else {
    ostringstream param_display_name;
    param_display_name << param_id;
    param_display_names_.push_back(param_display_name.str());
  }
  const int net_param_id = params_.size();
  params_.push_back(layers_[layer_id]->blobs()[param_id]);
  param_id_vecs_[layer_id].push_back(net_param_id);
  param_layer_indices_.push_back(make_pair(layer_id, param_id));
  ParamSpec default_param_spec;
  const ParamSpec* param_spec = (layer_param.param_size() > param_id) ?
      &layer_param.param(param_id) : &default_param_spec;
  if (!param_size || !param_name.size() || (param_name.size() &&
      param_names_index_.find(param_name) == param_names_index_.end())) {
    // This layer "owns" this parameter blob -- it is either anonymous
    // (i.e., not given a param_name) or explicitly given a name that we
    // haven't already seen.
    param_owners_.push_back(-1);
    if (param_name.size()) {
      param_names_index_[param_name] = net_param_id;
    }
    const int learnable_param_id = learnable_params_.size();
    learnable_params_.push_back(params_[net_param_id].get());
    learnable_param_ids_.push_back(learnable_param_id);
    has_params_lr_.push_back(param_spec->has_lr_mult());
    has_params_decay_.push_back(param_spec->has_decay_mult());
    params_lr_.push_back(param_spec->lr_mult());
    params_weight_decay_.push_back(param_spec->decay_mult());
  } else {
    // Named param blob with name we've seen before: share params
    const int owner_net_param_id = param_names_index_[param_name];
    param_owners_.push_back(owner_net_param_id);
    const pair<int, int>& owner_index =
        param_layer_indices_[owner_net_param_id];
    const int owner_layer_id = owner_index.first;
    const int owner_param_id = owner_index.second;
    LOG_IF(INFO, Caffe::root_solver()) << "Sharing parameters '" << param_name
        << "' owned by "
        << "layer '" << layer_names_[owner_layer_id] << "', param "
        << "index " << owner_param_id;
    Blob<Dtype>* this_blob = layers_[layer_id]->blobs()[param_id].get();
    Blob<Dtype>* owner_blob =
        layers_[owner_layer_id]->blobs()[owner_param_id].get();
    const int param_size = layer_param.param_size();
    if (param_size > param_id && (layer_param.param(param_id).share_mode() ==
                                  ParamSpec_DimCheckMode_PERMISSIVE)) {
      // Permissive dimension checking -- only check counts are the same.
      CHECK_EQ(this_blob->count(), owner_blob->count())
          << "Cannot share param '" << param_name << "' owned by layer '"
          << layer_names_[owner_layer_id] << "' with layer '"
          << layer_names_[layer_id] << "'; count mismatch.  Owner layer param "
          << "shape is " << owner_blob->shape_string() << "; sharing layer "
          << "shape is " << this_blob->shape_string();
    } else {
      // Strict dimension checking -- all dims must be the same.
      CHECK(this_blob->shape() == owner_blob->shape())
          << "Cannot share param '" << param_name << "' owned by layer '"
          << layer_names_[owner_layer_id] << "' with layer '"
          << layer_names_[layer_id] << "'; shape mismatch.  Owner layer param "
          << "shape is " << owner_blob->shape_string() << "; sharing layer "
          << "expects shape " << this_blob->shape_string();
    }
    const int learnable_param_id = learnable_param_ids_[owner_net_param_id];
    learnable_param_ids_.push_back(learnable_param_id);
    if (param_spec->has_lr_mult()) {
      if (has_params_lr_[learnable_param_id]) {
        CHECK_EQ(param_spec->lr_mult(), params_lr_[learnable_param_id])
            << "Shared param '" << param_name << "' has mismatched lr_mult.";
      } else {
        has_params_lr_[learnable_param_id] = true;
        params_lr_[learnable_param_id] = param_spec->lr_mult();
      }
    }
    if (param_spec->has_decay_mult()) {
      if (has_params_decay_[learnable_param_id]) {
        CHECK_EQ(param_spec->decay_mult(),
                 params_weight_decay_[learnable_param_id])
            << "Shared param '" << param_name << "' has mismatched decay_mult.";
      } else {
        has_params_decay_[learnable_param_id] = true;
        params_weight_decay_[learnable_param_id] = param_spec->decay_mult();
      }
    }
  }
}

template <typename Dtype>
Dtype Net<Dtype>::ForwardFromTo(int start, int end) {
  CHECK_GE(start, 0);
  CHECK_LT(end, layers_.size());
  Dtype loss = 0;
  for (int i = start; i <= end; ++i) {
    for (int c = 0; c < before_forward_.size(); ++c) {
      before_forward_[c]->run(i);
    }
    Dtype layer_loss = layers_[i]->Forward(bottom_vecs_[i], top_vecs_[i]);
    loss += layer_loss;
    if (debug_info_) { ForwardDebugInfo(i); }
    for (int c = 0; c < after_forward_.size(); ++c) {
      after_forward_[c]->run(i);
    }
  }
  return loss;
}

template <typename Dtype>
Dtype Net<Dtype>::ForwardFrom(int start) {
  return ForwardFromTo(start, layers_.size() - 1);
}

template <typename Dtype>
Dtype Net<Dtype>::ForwardTo(int end) {
  return ForwardFromTo(0, end);
}

template <typename Dtype>
const vector<Blob<Dtype>*>& Net<Dtype>::Forward(Dtype* loss) {
  if (loss != NULL) {
    *loss = ForwardFromTo(0, layers_.size() - 1);
  } else {
    ForwardFromTo(0, layers_.size() - 1);
  }
  return net_output_blobs_;
}

template <typename Dtype>
const vector<Blob<Dtype>*>& Net<Dtype>::Forward(
    const vector<Blob<Dtype>*> & bottom, Dtype* loss) {
  LOG_EVERY_N(WARNING, 1000) << "DEPRECATED: Forward(bottom, loss) "
      << "will be removed in a future version. Use Forward(loss).";
  // Copy bottom to net bottoms
  for (int i = 0; i < bottom.size(); ++i) {
    net_input_blobs_[i]->CopyFrom(*bottom[i]);
  }
  return Forward(loss);
}

template <typename Dtype>
void Net<Dtype>::BackwardFromTo(int start, int end) {
  CHECK_GE(end, 0);
  CHECK_LT(start, layers_.size());
  for (int i = start; i >= end; --i) {
    for (int c = 0; c < before_backward_.size(); ++c) {
      before_backward_[c]->run(i);
    }
    if (layer_need_backward_[i]) {
      layers_[i]->Backward(
          top_vecs_[i], bottom_need_backward_[i], bottom_vecs_[i]);
      if (debug_info_) { BackwardDebugInfo(i); }
    }
    for (int c = 0; c < after_backward_.size(); ++c) {
      after_backward_[c]->run(i);
    }
  }
}

template <typename Dtype>
void Net<Dtype>::ForwardDebugInfo(const int layer_id) {
  for (int top_id = 0; top_id < top_vecs_[layer_id].size(); ++top_id) {
    const Blob<Dtype>& blob = *top_vecs_[layer_id][top_id];
    const string& blob_name = blob_names_[top_id_vecs_[layer_id][top_id]];
    const Dtype data_abs_val_mean = blob.asum_data() / blob.count();
    LOG_IF(INFO, Caffe::root_solver())
        << "    [Forward] "
        << "Layer " << layer_names_[layer_id]
        << ", top blob " << blob_name
        << " data: " << data_abs_val_mean;
  }
  for (int param_id = 0; param_id < layers_[layer_id]->blobs().size();
       ++param_id) {
    const Blob<Dtype>& blob = *layers_[layer_id]->blobs()[param_id];
    const int net_param_id = param_id_vecs_[layer_id][param_id];
    const string& blob_name = param_display_names_[net_param_id];
    const Dtype data_abs_val_mean = blob.asum_data() / blob.count();
    LOG_IF(INFO, Caffe::root_solver())
        << "    [Forward] "
        << "Layer " << layer_names_[layer_id]
        << ", param blob " << blob_name
        << " data: " << data_abs_val_mean;
  }
}

template <typename Dtype>
void Net<Dtype>::BackwardDebugInfo(const int layer_id) {
  const vector<Blob<Dtype>*>& bottom_vec = bottom_vecs_[layer_id];
  for (int bottom_id = 0; bottom_id < bottom_vec.size(); ++bottom_id) {
    if (!bottom_need_backward_[layer_id][bottom_id]) { continue; }
    const Blob<Dtype>& blob = *bottom_vec[bottom_id];
    const string& blob_name = blob_names_[bottom_id_vecs_[layer_id][bottom_id]];
    const Dtype diff_abs_val_mean = blob.asum_diff() / blob.count();
    LOG_IF(INFO, Caffe::root_solver())
        << "    [Backward] "
        << "Layer " << layer_names_[layer_id]
        << ", bottom blob " << blob_name
        << " diff: " << diff_abs_val_mean;
  }
  for (int param_id = 0; param_id < layers_[layer_id]->blobs().size();
       ++param_id) {
    if (!layers_[layer_id]->param_propagate_down(param_id)) { continue; }
    const Blob<Dtype>& blob = *layers_[layer_id]->blobs()[param_id];
    const Dtype diff_abs_val_mean = blob.asum_diff() / blob.count();
    LOG_IF(INFO, Caffe::root_solver())
        << "    [Backward] "
        << "Layer " << layer_names_[layer_id]
        << ", param blob " << param_id
        << " diff: " << diff_abs_val_mean;
  }
}

template <typename Dtype>
void Net<Dtype>::UpdateDebugInfo(const int param_id) {
  const Blob<Dtype>& blob = *params_[param_id];
  const int param_owner = param_owners_[param_id];
  const string& layer_name = layer_names_[param_layer_indices_[param_id].first];
  const string& param_display_name = param_display_names_[param_id];
  const Dtype diff_abs_val_mean = blob.asum_diff() / blob.count();
  if (param_owner < 0) {
    const Dtype data_abs_val_mean = blob.asum_data() / blob.count();
    LOG_IF(INFO, Caffe::root_solver())
        << "    [Update] Layer " << layer_name
        << ", param " << param_display_name
        << " data: " << data_abs_val_mean
        << "; diff: " << diff_abs_val_mean;
  } else {
    const string& owner_layer_name =
        layer_names_[param_layer_indices_[param_owner].first];
    LOG_IF(INFO, Caffe::root_solver())
        << "    [Update] Layer " << layer_name
        << ", param blob " << param_display_name
        << " (owned by layer " << owner_layer_name << ", " << "param "
        << param_display_names_[param_owners_[param_id]] << ")"
        << " diff: " << diff_abs_val_mean;
  }
}

template <typename Dtype>
void Net<Dtype>::ShareTrainedLayersWith(const Net* other) {
  int num_source_layers = other->layers().size();
  for (int i = 0; i < num_source_layers; ++i) {
    Layer<Dtype>* source_layer = other->layers()[i].get();
    const string& source_layer_name = other->layer_names()[i];
    int target_layer_id = 0;
    while (target_layer_id != layer_names_.size() &&
        layer_names_[target_layer_id] != source_layer_name) {
      ++target_layer_id;
    }
    if (target_layer_id == layer_names_.size()) {
      LOG(INFO) << "Ignoring source layer " << source_layer_name;
      continue;
    }
    DLOG(INFO) << "Copying source layer " << source_layer_name;
    vector<shared_ptr<Blob<Dtype> > >& target_blobs =
        layers_[target_layer_id]->blobs();
    CHECK_EQ(target_blobs.size(), source_layer->blobs().size())
        << "Incompatible number of blobs for layer " << source_layer_name;
    for (int j = 0; j < target_blobs.size(); ++j) {
      Blob<Dtype>* source_blob = source_layer->blobs()[j].get();
      CHECK(target_blobs[j]->shape() == source_blob->shape())
          << "Cannot share param " << j << " weights from layer '"
          << source_layer_name << "'; shape mismatch.  Source param shape is "
          << source_blob->shape_string() << "; target param shape is "
          << target_blobs[j]->shape_string();
      target_blobs[j]->ShareData(*source_blob);
    }
  }
}

template <typename Dtype>
void Net<Dtype>::BackwardFrom(int start) {
  BackwardFromTo(start, 0);
}

template <typename Dtype>
void Net<Dtype>::BackwardTo(int end) {
  BackwardFromTo(layers_.size() - 1, end);
}

template <typename Dtype>
void Net<Dtype>::Backward() {
  BackwardFromTo(layers_.size() - 1, 0);
  if (debug_info_) {
    Dtype asum_data = 0, asum_diff = 0, sumsq_data = 0, sumsq_diff = 0;
    for (int i = 0; i < learnable_params_.size(); ++i) {
      asum_data += learnable_params_[i]->asum_data();
      asum_diff += learnable_params_[i]->asum_diff();
      sumsq_data += learnable_params_[i]->sumsq_data();
      sumsq_diff += learnable_params_[i]->sumsq_diff();
    }
    const Dtype l2norm_data = std::sqrt(sumsq_data);
    const Dtype l2norm_diff = std::sqrt(sumsq_diff);
    LOG(ERROR) << "    [Backward] All net params (data, diff): "
               << "L1 norm = (" << asum_data << ", " << asum_diff << "); "
               << "L2 norm = (" << l2norm_data << ", " << l2norm_diff << ")";
  }
}

template <typename Dtype>
void Net<Dtype>::Reshape() {
  for (int i = 0; i < layers_.size(); ++i) {
    layers_[i]->Reshape(bottom_vecs_[i], top_vecs_[i]);
  }
}

template <typename Dtype>
void Net<Dtype>::CopyTrainedLayersFrom(const NetParameter& param) {
  int num_source_layers = param.layer_size();
  for (int i = 0; i < num_source_layers; ++i) {
    const LayerParameter& source_layer = param.layer(i);
    const string& source_layer_name = source_layer.name();
    int target_layer_id = 0;
    while (target_layer_id != layer_names_.size() &&
        layer_names_[target_layer_id] != source_layer_name) {
      ++target_layer_id;
    }
    if (target_layer_id == layer_names_.size()) {
      LOG(INFO) << "Ignoring source layer " << source_layer_name;
      continue;
    }
    DLOG(INFO) << "Copying source layer " << source_layer_name;
    vector<shared_ptr<Blob<Dtype> > >& target_blobs =
        layers_[target_layer_id]->blobs();
    CHECK_EQ(target_blobs.size(), source_layer.blobs_size())
        << "Incompatible number of blobs for layer " << source_layer_name;
    for (int j = 0; j < target_blobs.size(); ++j) {
      if (!target_blobs[j]->ShapeEquals(source_layer.blobs(j))) {
        Blob<Dtype> source_blob;
        const bool kReshape = true;
        source_blob.FromProto(source_layer.blobs(j), kReshape);
        LOG(FATAL) << "Cannot copy param " << j << " weights from layer '"
            << source_layer_name << "'; shape mismatch.  Source param shape is "
            << source_blob.shape_string() << "; target param shape is "
            << target_blobs[j]->shape_string() << ". "
            << "To learn this layer's parameters from scratch rather than "
            << "copying from a saved net, rename the layer.";
      }
      const bool kReshape = false;
      target_blobs[j]->FromProto(source_layer.blobs(j), kReshape);
    }
  }
}

template <typename Dtype>
void Net<Dtype>::CopyTrainedLayersFrom(const string& trained_filename) {
  if (H5Fis_hdf5(trained_filename.c_str())) {
    CopyTrainedLayersFromHDF5(trained_filename);
  } else {
    CopyTrainedLayersFromBinaryProto(trained_filename);
  }
}

template <typename Dtype>
void Net<Dtype>::CopyTrainedLayersFromBinaryProto(
    const string& trained_filename) {
  NetParameter param;
  ReadNetParamsFromBinaryFileOrDie(trained_filename, &param);
  CopyTrainedLayersFrom(param);
}

template <typename Dtype>
<<<<<<< HEAD
void Net<Dtype>::CopyTrainedLayersFromHDF5(const string& trained_filename) {
=======
void Net<Dtype>::CopyTrainedLayersFromHDF5(const string trained_filename) {
#ifdef USE_HDF5
>>>>>>> 8e97b8ab
  hid_t file_hid = H5Fopen(trained_filename.c_str(), H5F_ACC_RDONLY,
                           H5P_DEFAULT);
  CHECK_GE(file_hid, 0) << "Couldn't open " << trained_filename;
  hid_t data_hid = H5Gopen2(file_hid, "data", H5P_DEFAULT);
  CHECK_GE(data_hid, 0) << "Error reading weights from " << trained_filename;
  int num_layers = hdf5_get_num_links(data_hid);
  for (int i = 0; i < num_layers; ++i) {
    string source_layer_name = hdf5_get_name_by_idx(data_hid, i);
    if (!layer_names_index_.count(source_layer_name)) {
      LOG(INFO) << "Ignoring source layer " << source_layer_name;
      continue;
    }
    int target_layer_id = layer_names_index_[source_layer_name];
    DLOG(INFO) << "Copying source layer " << source_layer_name;
    vector<shared_ptr<Blob<Dtype> > >& target_blobs =
        layers_[target_layer_id]->blobs();
    hid_t layer_hid = H5Gopen2(data_hid, source_layer_name.c_str(),
        H5P_DEFAULT);
    CHECK_GE(layer_hid, 0)
        << "Error reading weights from " << trained_filename;
    // Check that source layer doesn't have more params than target layer
    int num_source_params = hdf5_get_num_links(layer_hid);
    CHECK_LE(num_source_params, target_blobs.size())
        << "Incompatible number of blobs for layer " << source_layer_name;
    for (int j = 0; j < target_blobs.size(); ++j) {
      ostringstream oss;
      oss << j;
      string dataset_name = oss.str();
      int target_net_param_id = param_id_vecs_[target_layer_id][j];
      if (!H5Lexists(layer_hid, dataset_name.c_str(), H5P_DEFAULT)) {
        // Target param doesn't exist in source weights...
        if (param_owners_[target_net_param_id] != -1) {
          // ...but it's weight-shared in target, so that's fine.
          continue;
        } else {
          LOG(FATAL) << "Incompatible number of blobs for layer "
              << source_layer_name;
        }
      }
      hdf5_load_nd_dataset(layer_hid, dataset_name.c_str(), 0, kMaxBlobAxes,
          target_blobs[j].get());
    }
    H5Gclose(layer_hid);
  }
  H5Gclose(data_hid);
  H5Fclose(file_hid);
#else
  LOG(FATAL) << "CopyTrainedLayersFromHDF5 requires hdf5;"
             << " compile with USE_HDF5.";
#endif  // USE_HDF5
}

template <typename Dtype>
void Net<Dtype>::ToProto(NetParameter* param, bool write_diff) const {
  param->Clear();
  param->set_name(name_);
  // Add bottom and top
  DLOG(INFO) << "Serializing " << layers_.size() << " layers";
  for (int i = 0; i < layers_.size(); ++i) {
    LayerParameter* layer_param = param->add_layer();
    layers_[i]->ToProto(layer_param, write_diff);
  }
}

template <typename Dtype>
void Net<Dtype>::ToHDF5(const string& filename, bool write_diff) const {
// This code is taken from https://github.com/sh1r0/caffe-android-lib
#ifdef USE_HDF5
  hid_t file_hid = H5Fcreate(filename.c_str(), H5F_ACC_TRUNC, H5P_DEFAULT,
      H5P_DEFAULT);
  CHECK_GE(file_hid, 0)
      << "Couldn't open " << filename << " to save weights.";
  hid_t data_hid = H5Gcreate2(file_hid, "data", H5P_DEFAULT, H5P_DEFAULT,
      H5P_DEFAULT);
  CHECK_GE(data_hid, 0) << "Error saving weights to " << filename << ".";
  hid_t diff_hid = -1;
  if (write_diff) {
    diff_hid = H5Gcreate2(file_hid, "diff", H5P_DEFAULT, H5P_DEFAULT,
        H5P_DEFAULT);
    CHECK_GE(diff_hid, 0) << "Error saving weights to " << filename << ".";
  }
  for (int layer_id = 0; layer_id < layers_.size(); ++layer_id) {
    const LayerParameter& layer_param = layers_[layer_id]->layer_param();
    string layer_name = layer_param.name();
    hid_t layer_data_hid = H5Gcreate2(data_hid, layer_name.c_str(),
        H5P_DEFAULT, H5P_DEFAULT, H5P_DEFAULT);
    CHECK_GE(layer_data_hid, 0)
        << "Error saving weights to " << filename << ".";
    hid_t layer_diff_hid = -1;
    if (write_diff) {
      layer_diff_hid = H5Gcreate2(diff_hid, layer_name.c_str(),
          H5P_DEFAULT, H5P_DEFAULT, H5P_DEFAULT);
      CHECK_GE(layer_diff_hid, 0)
          << "Error saving weights to " << filename << ".";
    }
    int num_params = layers_[layer_id]->blobs().size();
    for (int param_id = 0; param_id < num_params; ++param_id) {
      ostringstream dataset_name;
      dataset_name << param_id;
      const int net_param_id = param_id_vecs_[layer_id][param_id];
      if (param_owners_[net_param_id] == -1) {
        // Only save params that own themselves
        hdf5_save_nd_dataset<Dtype>(layer_data_hid, dataset_name.str(),
            *params_[net_param_id]);
      }
      if (write_diff) {
        // Write diffs regardless of weight-sharing
        hdf5_save_nd_dataset<Dtype>(layer_diff_hid, dataset_name.str(),
            *params_[net_param_id], true);
      }
    }
    H5Gclose(layer_data_hid);
    if (write_diff) {
      H5Gclose(layer_diff_hid);
    }
  }
  H5Gclose(data_hid);
  if (write_diff) {
    H5Gclose(diff_hid);
  }
  H5Fclose(file_hid);
// This code is taken from https://github.com/sh1r0/caffe-android-lib
#else
  LOG(FATAL) << "ToHDF5 requires hdf5; compile with USE_HDF5.";
#endif  // USE_HDF5
}

template <typename Dtype>
void Net<Dtype>::Update() {
  for (int i = 0; i < learnable_params_.size(); ++i) {
    learnable_params_[i]->Update();
  }
}

template <typename Dtype>
void Net<Dtype>::ClearParamDiffs() {
  for (int i = 0; i < learnable_params_.size(); ++i) {
    Blob<Dtype>* blob = learnable_params_[i];
    switch (Caffe::mode()) {
    case Caffe::CPU:
      caffe_set(blob->count(), static_cast<Dtype>(0),
                blob->mutable_cpu_diff());
      break;
    case Caffe::GPU:
#ifndef CPU_ONLY
      caffe_gpu_set(blob->count(), static_cast<Dtype>(0),
                    blob->mutable_gpu_diff());
#else
      NO_GPU;
#endif
      break;
    }
  }
}

template <typename Dtype>
void Net<Dtype>::ShareWeights() {
  for (int i = 0; i < params_.size(); ++i) {
    if (param_owners_[i] < 0) { continue; }
    params_[i]->ShareData(*params_[param_owners_[i]]);
    params_[i]->ShareDiff(*params_[param_owners_[i]]);
  }
}

template <typename Dtype>
bool Net<Dtype>::has_blob(const string& blob_name) const {
  return blob_names_index_.find(blob_name) != blob_names_index_.end();
}

template <typename Dtype>
const shared_ptr<Blob<Dtype> > Net<Dtype>::blob_by_name(
    const string& blob_name) const {
  shared_ptr<Blob<Dtype> > blob_ptr;
  if (has_blob(blob_name)) {
    blob_ptr = blobs_[blob_names_index_.find(blob_name)->second];
  } else {
    blob_ptr.reset((Blob<Dtype>*)(NULL));
    LOG(WARNING) << "Unknown blob name " << blob_name;
  }
  return blob_ptr;
}

template <typename Dtype>
bool Net<Dtype>::has_layer(const string& layer_name) const {
  return layer_names_index_.find(layer_name) != layer_names_index_.end();
}

template <typename Dtype>
const shared_ptr<Layer<Dtype> > Net<Dtype>::layer_by_name(
    const string& layer_name) const {
  shared_ptr<Layer<Dtype> > layer_ptr;
  if (has_layer(layer_name)) {
    layer_ptr = layers_[layer_names_index_.find(layer_name)->second];
  } else {
    layer_ptr.reset((Layer<Dtype>*)(NULL));
    LOG(WARNING) << "Unknown layer name " << layer_name;
  }
  return layer_ptr;
}

INSTANTIATE_CLASS(Net);

}  // namespace caffe<|MERGE_RESOLUTION|>--- conflicted
+++ resolved
@@ -787,12 +787,8 @@
 }
 
 template <typename Dtype>
-<<<<<<< HEAD
 void Net<Dtype>::CopyTrainedLayersFromHDF5(const string& trained_filename) {
-=======
-void Net<Dtype>::CopyTrainedLayersFromHDF5(const string trained_filename) {
 #ifdef USE_HDF5
->>>>>>> 8e97b8ab
   hid_t file_hid = H5Fopen(trained_filename.c_str(), H5F_ACC_RDONLY,
                            H5P_DEFAULT);
   CHECK_GE(file_hid, 0) << "Couldn't open " << trained_filename;
