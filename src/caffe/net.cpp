#include <algorithm>
#include <map>
#include <set>
#include <string>
#include <utility>
#include <vector>

#include "hdf5.h"

#include "caffe/common.hpp"
#include "caffe/layer.hpp"
#include "caffe/net.hpp"
#include "caffe/parallel.hpp"
#include "caffe/proto/caffe.pb.h"
#include "caffe/util/hdf5.hpp"
#include "caffe/util/insert_splits.hpp"
#include "caffe/util/math_functions.hpp"
#include "caffe/util/upgrade_proto.hpp"

namespace caffe {

<<<<<<< HEAD

template<typename Dtype>
Net<Dtype>::Net(const NetParameter& param, device* device_context,
                const Net* root_net)
    : device_(device_context), root_net_(root_net) {
  Init(param);
}

template<typename Dtype>
Net<Dtype>::Net(const string& param_file, Phase phase, device* device_context,
                const int level, const vector<string>* stages,
                const Net* root_net)
    : device_(device_context), root_net_(root_net) {
=======
template <typename Dtype>
Net<Dtype>::Net(const NetParameter& param) {
  Init(param);
}

template <typename Dtype>
Net<Dtype>::Net(const string& param_file, Phase phase,
    const int level, const vector<string>* stages) {
>>>>>>> cdbfed50
  NetParameter param;
  ReadNetParamsFromTextFileOrDie(param_file, &param);
  // Set phase, stages and level
  param.mutable_state()->set_phase(phase);
  if (stages != NULL) {
    for (int i = 0; i < stages->size(); i++) {
      param.mutable_state()->add_stage((*stages)[i]);
    }
  }
  param.mutable_state()->set_level(level);
  Init(param);
}

template<typename Dtype>
void Net<Dtype>::Init(const NetParameter& in_param) {
  // Set phase from the state.
  phase_ = in_param.state().phase();
  // Filter layers based on their include/exclude rules and
  // the current NetState.
  NetParameter filtered_param;
  FilterNet(in_param, &filtered_param);
  if (Caffe::root_solver()) {
    LOG(INFO) << "Initializing net from parameters: " << std::endl
              << filtered_param.DebugString();
  }
  // Create a copy of filtered_param with splits added where necessary.
  NetParameter param;
  InsertSplits(filtered_param, &param);
  // Basically, build all the layers and set up its connections.
  name_ = param.name();
  map<string, int_tp> blob_name_to_idx;
  set<string> available_blobs;
  memory_used_ = 0;
  // For each layer, set up its input and output
  bottom_vecs_.resize(param.layer_size());
  top_vecs_.resize(param.layer_size());
  bottom_id_vecs_.resize(param.layer_size());
  param_id_vecs_.resize(param.layer_size());
  top_id_vecs_.resize(param.layer_size());
  bottom_need_backward_.resize(param.layer_size());
<<<<<<< HEAD
  for (int_tp layer_id = 0; layer_id < param.layer_size(); ++layer_id) {
    // For non-root solvers, whether this layer is shared from root_net_.
    bool share_from_root = !Caffe::root_solver()
        && root_net_->layers_[layer_id]->ShareInParallel();
=======
  for (int layer_id = 0; layer_id < param.layer_size(); ++layer_id) {
>>>>>>> cdbfed50
    // Inherit phase from net if unset.
    if (!param.layer(layer_id).has_phase()) {
      param.mutable_layer(layer_id)->set_phase(phase_);
    }
    // Setup layer.
    const LayerParameter& c_layer_param = param.layer(layer_id);

    LayerParameter layer_param = c_layer_param;

    // Set device
    layer_param.set_device(Caffe::GetDefaultDevice()->list_id());

    if (layer_param.propagate_down_size() > 0) {
      CHECK_EQ(layer_param.propagate_down_size(),
          layer_param.bottom_size())<< "propagate_down param must be specified "
      << "either 0 or bottom_size times ";
    }
    layers_.push_back(LayerRegistry<Dtype>::CreateLayer(layer_param));
    layer_names_.push_back(layer_param.name());
    if (Caffe::root_solver()) {
      LOG(INFO) << "Creating Layer " << layer_param.name();
    }
    bool need_backward = false;

    // Figure out this layer's input and output
    for (int_tp bottom_id = 0; bottom_id < layer_param.bottom_size();
        ++bottom_id) {
      const int_tp blob_id = AppendBottom(param, layer_id, bottom_id,
                                       &available_blobs, &blob_name_to_idx);
      // If a blob needs backward, this layer should provide it.
      need_backward |= blob_need_backward_[blob_id];
    }
    int_tp num_top = layer_param.top_size();
    for (int_tp top_id = 0; top_id < num_top; ++top_id) {
      AppendTop(param, layer_id, top_id, &available_blobs, &blob_name_to_idx);
      // Collect Input layer tops as Net inputs.
      if (layer_param.type() == "Input") {
        const int_tp blob_id = blobs_.size() - 1;
        net_input_blob_indices_.push_back(blob_id);
        net_input_blobs_.push_back(blobs_[blob_id].get());
      }
    }
    // If the layer specifies that AutoTopBlobs() -> true and the LayerParameter
    // specified fewer than the required number (as specified by
    // ExactNumTopBlobs() or MinTopBlobs()), allocate them here.
    Layer<Dtype>* layer = layers_[layer_id].get();
    if (layer->AutoTopBlobs()) {
      const int_tp needed_num_top = std::max(layer->MinTopBlobs(),
                                          layer->ExactNumTopBlobs());
      for (; num_top < needed_num_top; ++num_top) {
        // Add "anonymous" top blobs -- do not modify available_blobs or
        // blob_name_to_idx as we don't want these blobs to be usable as input
        // to other layers.
        AppendTop(param, layer_id, num_top, NULL, NULL);
      }
    }
    // After this layer is connected, set it up.
<<<<<<< HEAD
    if (share_from_root) {
      // Set up size of top blobs using root_net_
      const vector<Blob<Dtype>*>& base_top = root_net_->top_vecs_[layer_id];
      const vector<Blob<Dtype>*>& this_top = this->top_vecs_[layer_id];
      for (int_tp top_id = 0; top_id < base_top.size(); ++top_id) {
        this_top[top_id]->ReshapeLike(*base_top[top_id]);
        LOG(INFO) << "Created top blob " << top_id << " (shape: "
            << this_top[top_id]->shape_string() <<  ") for shared layer "
            << layer_param.name();
      }
    } else {
      layers_[layer_id]->SetUp(bottom_vecs_[layer_id], top_vecs_[layer_id]);
    }
    if (Caffe::root_solver()) {
      LOG(INFO) << "Setting up " << layer_names_[layer_id];
    }
    for (int_tp top_id = 0; top_id < top_vecs_[layer_id].size(); ++top_id) {
=======
    layers_[layer_id]->SetUp(bottom_vecs_[layer_id], top_vecs_[layer_id]);
    LOG_IF(INFO, Caffe::root_solver())
        << "Setting up " << layer_names_[layer_id];
    for (int top_id = 0; top_id < top_vecs_[layer_id].size(); ++top_id) {
>>>>>>> cdbfed50
      if (blob_loss_weights_.size() <= top_id_vecs_[layer_id][top_id]) {
        blob_loss_weights_.resize(top_id_vecs_[layer_id][top_id] + 1, Dtype(0));
      }
      blob_loss_weights_[top_id_vecs_[layer_id][top_id]] = layer->loss(top_id);
      if (Caffe::root_solver()) {
        LOG(INFO) << "Top shape: "
                  << top_vecs_[layer_id][top_id]->shape_string();
      }
      if (layer->loss(top_id)) {
        if (Caffe::root_solver()) {
          LOG(INFO) << "    with loss weight " << layer->loss(top_id);
        }
      }
      memory_used_ += top_vecs_[layer_id][top_id]->count();
    }
    if (Caffe::root_solver()) {
      DLOG(INFO) << "Memory required for data: "
                 << memory_used_ * sizeof(Dtype);
    }
    const int_tp param_size = layer_param.param_size();
    const int_tp num_param_blobs = layers_[layer_id]->blobs().size();
    CHECK_LE(param_size, num_param_blobs)
        << "Too many params specified for layer " << layer_param.name();
    ParamSpec default_param_spec;
    for (int_tp param_id = 0; param_id < num_param_blobs; ++param_id) {
      const ParamSpec* param_spec = (param_id < param_size) ?
          &layer_param.param(param_id) : &default_param_spec;
      const bool param_need_backward = param_spec->lr_mult() != 0;
      need_backward |= param_need_backward;
      layers_[layer_id]->set_param_propagate_down(param_id,
                                                  param_need_backward);
    }
    for (int_tp param_id = 0; param_id < num_param_blobs; ++param_id) {
      AppendParam(param, layer_id, param_id);
    }
    // Finally, set the backward flag
    layer_need_backward_.push_back(need_backward);
    if (need_backward) {
      for (int_tp top_id = 0; top_id < top_id_vecs_[layer_id].size();
          ++top_id) {
        blob_need_backward_[top_id_vecs_[layer_id][top_id]] = true;
      }
    }
  }

  // Go through the net backwards to determine which blobs contribute to the
  // loss.  We can skip backward computation for blobs that don't contribute
  // to the loss.
  // Also checks if all bottom blobs don't need backward computation (possible
  // because the skip_propagate_down param) and so we can skip bacward
  // computation for the entire layer
  set<string> blobs_under_loss;
  set<string> blobs_skip_backp;
  for (int_tp layer_id = layers_.size() - 1; layer_id >= 0; --layer_id) {
    bool layer_contributes_loss = false;
    bool layer_skip_propagate_down = true;
    for (int_tp top_id = 0; top_id < top_vecs_[layer_id].size(); ++top_id) {
      const string& blob_name = blob_names_[top_id_vecs_[layer_id][top_id]];
      if (layers_[layer_id]->loss(top_id)
          || (blobs_under_loss.find(blob_name) != blobs_under_loss.end())) {
        layer_contributes_loss = true;
      }
      if (blobs_skip_backp.find(blob_name) == blobs_skip_backp.end()) {
        layer_skip_propagate_down = false;
      }
      if (layer_contributes_loss && !layer_skip_propagate_down)
        break;
    }
    // If this layer can skip backward computation, also all his bottom blobs
    // don't need backpropagation
    if (layer_need_backward_[layer_id] && layer_skip_propagate_down) {
      layer_need_backward_[layer_id] = false;
      for (int_tp bottom_id = 0; bottom_id < bottom_vecs_[layer_id].size();
          ++bottom_id) {
        bottom_need_backward_[layer_id][bottom_id] = false;
      }
    }
    if (!layer_contributes_loss) {
      layer_need_backward_[layer_id] = false;
    }
    if (layer_need_backward_[layer_id]) {
      if (Caffe::root_solver()) {
        LOG(INFO) << layer_names_[layer_id] << " needs backward computation.";
      }
    } else {
      if (Caffe::root_solver()) {
        LOG(INFO) << layer_names_[layer_id]
                  << " does not need backward computation.";
      }
    }
    for (int_tp bottom_id = 0; bottom_id < bottom_vecs_[layer_id].size();
        ++bottom_id) {
      if (layer_contributes_loss) {
        const string& blob_name =
            blob_names_[bottom_id_vecs_[layer_id][bottom_id]];
        blobs_under_loss.insert(blob_name);
      } else {
        bottom_need_backward_[layer_id][bottom_id] = false;
      }
      if (!bottom_need_backward_[layer_id][bottom_id]) {
        const string& blob_name =
            blob_names_[bottom_id_vecs_[layer_id][bottom_id]];
        blobs_skip_backp.insert(blob_name);
      }
    }
  }
  // Handle force_backward if needed.
  if (param.force_backward()) {
    for (int_tp layer_id = 0; layer_id < layers_.size(); ++layer_id) {
      layer_need_backward_[layer_id] = true;
      for (int_tp bottom_id = 0;
          bottom_id < bottom_need_backward_[layer_id].size(); ++bottom_id) {
        bottom_need_backward_[layer_id][bottom_id] =
            bottom_need_backward_[layer_id][bottom_id]
                || layers_[layer_id]->AllowForceBackward(bottom_id);
        blob_need_backward_[bottom_id_vecs_[layer_id][bottom_id]] =
            blob_need_backward_[bottom_id_vecs_[layer_id][bottom_id]]
                || bottom_need_backward_[layer_id][bottom_id];
      }
      for (int_tp param_id = 0; param_id < layers_[layer_id]->blobs().size();
          ++param_id) {
        layers_[layer_id]->set_param_propagate_down(param_id, true);
      }
    }
  }
  // In the end, all remaining blobs are considered output blobs.
  for (set<string>::iterator it = available_blobs.begin();
      it != available_blobs.end(); ++it) {
    if (Caffe::root_solver()) {
      LOG(INFO) << "This network produces output " << *it;
    }
    net_output_blobs_.push_back(blobs_[blob_name_to_idx[*it]].get());
    net_output_blob_indices_.push_back(blob_name_to_idx[*it]);
  }
  for (uint_tp blob_id = 0; blob_id < blob_names_.size(); ++blob_id) {
    blob_names_index_[blob_names_[blob_id]] = blob_id;
  }
  for (uint_tp layer_id = 0; layer_id < layer_names_.size(); ++layer_id) {
    layer_names_index_[layer_names_[layer_id]] = layer_id;
  }
  ShareWeights();
  debug_info_ = param.debug_info();
  if (Caffe::root_solver()) {
    LOG(INFO) << "Network initialization done.";
    LOG(INFO) << "Memory required for data: " << memory_used_ * sizeof(Dtype);
  }
}

template<typename Dtype>
void Net<Dtype>::FilterNet(const NetParameter& param,
                           NetParameter* param_filtered) {
  NetState net_state(param.state());
  param_filtered->CopyFrom(param);
  param_filtered->clear_layer();
  for (int_tp i = 0; i < param.layer_size(); ++i) {
    const LayerParameter& layer_param = param.layer(i);
    const string& layer_name = layer_param.name();
    CHECK(layer_param.include_size() == 0 || layer_param.exclude_size() == 0)
        << "Specify either include rules or exclude rules; not both.";
    // If no include rules are specified, the layer is included by default and
    // only excluded if it meets one of the exclude rules.
    bool layer_included = (layer_param.include_size() == 0);
    for (int_tp j = 0; layer_included && j < layer_param.exclude_size(); ++j) {
      if (StateMeetsRule(net_state, layer_param.exclude(j), layer_name)) {
        layer_included = false;
      }
    }
    for (int_tp j = 0; !layer_included && j < layer_param.include_size(); ++j) {
      if (StateMeetsRule(net_state, layer_param.include(j), layer_name)) {
        layer_included = true;
      }
    }
    if (layer_included) {
      param_filtered->add_layer()->CopyFrom(layer_param);
    }
  }
}

template<typename Dtype>
bool Net<Dtype>::StateMeetsRule(const NetState& state, const NetStateRule& rule,
                                const string& layer_name) {
  // Check whether the rule is broken due to phase.
  if (rule.has_phase()) {
    if (rule.phase() != state.phase()) {
      if (Caffe::root_solver()) {
        LOG(INFO)<< "The NetState phase (" << state.phase()
        << ") differed from the phase (" << rule.phase()
        << ") specified by a rule in layer " << layer_name;
      }
      return false;
    }
  }
  // Check whether the rule is broken due to min level.
  if (rule.has_min_level()) {
    if (state.level() < rule.min_level()) {
      if (Caffe::root_solver()) {
        LOG(INFO) << "The NetState level (" << state.level()
                  << ") is above the min_level (" << rule.min_level()
                  << ") specified by a rule in layer " << layer_name;
      }
      return false;
    }
  }
  // Check whether the rule is broken due to max level.
  if (rule.has_max_level()) {
    if (state.level() > rule.max_level()) {
      if (Caffe::root_solver()) {
        LOG(INFO) << "The NetState level (" << state.level()
                  << ") is above the max_level (" << rule.max_level()
                  << ") specified by a rule in layer " << layer_name;
      }
      return false;
    }
  }
  // Check whether the rule is broken due to stage. The NetState must
  // contain ALL of the rule's stages to meet it.
  for (int_tp i = 0; i < rule.stage_size(); ++i) {
    // Check that the NetState contains the rule's ith stage.
    bool has_stage = false;
    for (int_tp j = 0; !has_stage && j < state.stage_size(); ++j) {
      if (rule.stage(i) == state.stage(j)) {has_stage = true;}
    }
    if (!has_stage) {
      if (Caffe::root_solver()) {
        LOG(INFO) << "The NetState did not contain stage '" << rule.stage(i)
                  << "' specified by a rule in layer " << layer_name;
      }
      return false;
    }
  }
  // Check whether the rule is broken due to not_stage. The NetState must
  // contain NONE of the rule's not_stages to meet it.
  for (int_tp i = 0; i < rule.not_stage_size(); ++i) {
    // Check that the NetState contains the rule's ith not_stage.
    bool has_stage = false;
    for (int_tp j = 0; !has_stage && j < state.stage_size(); ++j) {
      if (rule.not_stage(i) == state.stage(j)) {has_stage = true;}
    }
    if (has_stage) {
      if (Caffe::root_solver()) {
        LOG(INFO) << "The NetState contained a not_stage '" << rule.not_stage(i)
                  << "' specified by a rule in layer " << layer_name;
      }
      return false;
    }
  }
  return true;
}

// Helper for Net::Init: add a new top blob to the net.
template <typename Dtype>
void Net<Dtype>::AppendTop(const NetParameter& param, const int_tp layer_id,
                           const int_tp top_id, set<string>* available_blobs,
                           map<string, int_tp>* blob_name_to_idx) {
  shared_ptr<LayerParameter> layer_param(
      new LayerParameter(param.layer(layer_id)));
  const string& blob_name = (layer_param->top_size() > top_id) ?
      layer_param->top(top_id) : "(automatic)";
  // Check if we are doing in-place computation
  if (blob_name_to_idx && layer_param->bottom_size() > top_id &&
      blob_name == layer_param->bottom(top_id)) {
    // In-place computation
    if (Caffe::root_solver()) {
      LOG(INFO) << layer_param->name() << " -> " << blob_name << " (in-place)";
    }
    top_vecs_[layer_id].push_back(blobs_[(*blob_name_to_idx)[blob_name]].get());
    top_id_vecs_[layer_id].push_back((*blob_name_to_idx)[blob_name]);
  } else if (blob_name_to_idx &&
      blob_name_to_idx->find(blob_name) != blob_name_to_idx->end()) {
    // If we are not doing in-place computation but have duplicated blobs,
    // raise an error.
    LOG(FATAL) << "Top blob '" << blob_name
               << "' produced by multiple sources.";
  } else {
    // Normal output.
    if (Caffe::root_solver()) {
      LOG(INFO) << layer_param->name() << " -> " << blob_name;
    }
    shared_ptr<Blob<Dtype> > blob_pointer(new Blob<Dtype>());
    const int_tp blob_id = blobs_.size();
    blobs_.push_back(blob_pointer);
    blob_names_.push_back(blob_name);
    blob_need_backward_.push_back(false);
    if (blob_name_to_idx) { (*blob_name_to_idx)[blob_name] = blob_id; }
    top_id_vecs_[layer_id].push_back(blob_id);
    top_vecs_[layer_id].push_back(blob_pointer.get());
  }
  if (available_blobs) {
    available_blobs->insert(blob_name);
  }
}

// Helper for Net::Init: add a new bottom blob to the net.

template<typename Dtype>
int_tp Net<Dtype>::AppendBottom(const NetParameter& param,
                                const int_tp layer_id, const int_tp bottom_id,
                                set<string>* available_blobs,
                                map<string, int_tp>* blob_name_to_idx) {
  const LayerParameter& layer_param = param.layer(layer_id);
  const string& blob_name = layer_param.bottom(bottom_id);
  if (available_blobs->find(blob_name) == available_blobs->end()) {
    LOG(FATAL) << "Unknown bottom blob '" << blob_name << "' (layer '"
               << layer_param.name() << "', bottom index " << bottom_id << ")";
  }
  const int_tp blob_id = (*blob_name_to_idx)[blob_name];
  if (Caffe::root_solver()) {
    LOG(INFO) << layer_names_[layer_id] << " <- " << blob_name;
  }
  bottom_vecs_[layer_id].push_back(blobs_[blob_id].get());
  bottom_id_vecs_[layer_id].push_back(blob_id);
  available_blobs->erase(blob_name);
  bool need_backward = blob_need_backward_[blob_id];
  // Check if the backpropagation on bottom_id should be skipped
  if (layer_param.propagate_down_size() > 0) {
    need_backward = layer_param.propagate_down(bottom_id);
  }
  bottom_need_backward_[layer_id].push_back(need_backward);
  return blob_id;
}

template<typename Dtype>
void Net<Dtype>::AppendParam(const NetParameter& param, const int_tp layer_id,
                             const int_tp param_id) {
  const LayerParameter& layer_param = layers_[layer_id]->layer_param();
  const int_tp param_size = layer_param.param_size();
  string param_name =
      (param_size > param_id) ? layer_param.param(param_id).name() : "";
  if (param_name.size()) {
    param_display_names_.push_back(param_name);
  } else {
    ostringstream param_display_name;
    param_display_name << param_id;
    param_display_names_.push_back(param_display_name.str());
  }
  const int_tp net_param_id = params_.size();
  params_.push_back(layers_[layer_id]->blobs()[param_id]);
  param_id_vecs_[layer_id].push_back(net_param_id);
  param_layer_indices_.push_back(make_pair(layer_id, param_id));
  ParamSpec default_param_spec;
  const ParamSpec* param_spec = (layer_param.param_size() > param_id) ?
      &layer_param.param(param_id) : &default_param_spec;
  if (!param_size || !param_name.size() || (param_name.size() &&
      param_names_index_.find(param_name) == param_names_index_.end())) {
    // This layer "owns" this parameter blob -- it is either anonymous
    // (i.e., not given a param_name) or explicitly given a name that we
    // haven't already seen.
    param_owners_.push_back(-1);
    if (param_name.size()) {
      param_names_index_[param_name] = net_param_id;
    }
    const int_tp learnable_param_id = learnable_params_.size();
    learnable_params_.push_back(params_[net_param_id].get());
    learnable_param_ids_.push_back(learnable_param_id);
    has_params_lr_.push_back(param_spec->has_lr_mult());
    has_params_decay_.push_back(param_spec->has_decay_mult());
    params_lr_.push_back(param_spec->lr_mult());
    params_weight_decay_.push_back(param_spec->decay_mult());
  } else {
    // Named param blob with name we've seen before: share params
    const int_tp owner_net_param_id = param_names_index_[param_name];
    param_owners_.push_back(owner_net_param_id);
    const pair<int_tp, int_tp>& owner_index =
        param_layer_indices_[owner_net_param_id];
    const int_tp owner_layer_id = owner_index.first;
    const int_tp owner_param_id = owner_index.second;
    LOG_IF(INFO, Caffe::root_solver()) << "Sharing parameters '" << param_name
        << "' owned by "
        << "layer '" << layer_names_[owner_layer_id] << "', param "
        << "index " << owner_param_id;
    Blob<Dtype>* this_blob = layers_[layer_id]->blobs()[param_id].get();
    Blob<Dtype>* owner_blob = layers_[owner_layer_id]->blobs()[owner_param_id]
        .get();
    const int_tp param_size = layer_param.param_size();
    if (param_size > param_id
        && (layer_param.param(param_id).share_mode()
            == ParamSpec_DimCheckMode_PERMISSIVE)) {
      // Permissive dimension checking -- only check counts are the same.
      CHECK_EQ(this_blob->count(), owner_blob->count())
          << "Cannot share param '" << param_name << "' owned by layer '"
          << layer_names_[owner_layer_id] << "' with layer '"
          << layer_names_[layer_id] << "'; count mismatch.  Owner layer param "
          << "shape is " << owner_blob->shape_string() << "; sharing layer "
          << "shape is " << this_blob->shape_string();
    } else {
      // Strict dimension checking -- all dims must be the same.
      CHECK(this_blob->shape() == owner_blob->shape())
          << "Cannot share param '" << param_name << "' owned by layer '"
          << layer_names_[owner_layer_id] << "' with layer '"
          << layer_names_[layer_id] << "'; shape mismatch.  Owner layer param "
          << "shape is " << owner_blob->shape_string() << "; sharing layer "
          << "expects shape " << this_blob->shape_string();
    }

    const int_tp learnable_param_id = learnable_param_ids_[owner_net_param_id];
    learnable_param_ids_.push_back(learnable_param_id);
    if (param_spec->has_lr_mult()) {
      if (has_params_lr_[learnable_param_id]) {
        CHECK_EQ(param_spec->lr_mult(), params_lr_[learnable_param_id])
            << "Shared param '" << param_name << "' has mismatched lr_mult.";
      } else {
        has_params_lr_[learnable_param_id] = true;
        params_lr_[learnable_param_id] = param_spec->lr_mult();
      }
    }
    if (param_spec->has_decay_mult()) {
      if (has_params_decay_[learnable_param_id]) {
        CHECK_EQ(param_spec->decay_mult(),
                 params_weight_decay_[learnable_param_id])
            << "Shared param '" << param_name << "' has mismatched decay_mult.";
      } else {
        has_params_decay_[learnable_param_id] = true;
        params_weight_decay_[learnable_param_id] = param_spec->decay_mult();
      }
    }
  }
}

template<typename Dtype>
Dtype Net<Dtype>::ForwardFromTo(int_tp start, int_tp end) {
  CHECK_GE(start, 0);
  CHECK_LT(end, layers_.size());
  Dtype loss = 0;
<<<<<<< HEAD
  for (int_tp i = start; i <= end; ++i) {
    // LOG(ERROR) << "Forwarding " << layer_names_[i];
    Dtype layer_loss = layers_[i]->Forward(bottom_vecs_[i], top_vecs_[i]);
    loss += layer_loss;
    if (debug_info_) {
      ForwardDebugInfo(i);
=======
  for (int i = start; i <= end; ++i) {
    for (int c = 0; c < before_forward_.size(); ++c) {
      before_forward_[c]->run(i);
    }
    Dtype layer_loss = layers_[i]->Forward(bottom_vecs_[i], top_vecs_[i]);
    loss += layer_loss;
    if (debug_info_) { ForwardDebugInfo(i); }
    for (int c = 0; c < after_forward_.size(); ++c) {
      after_forward_[c]->run(i);
>>>>>>> cdbfed50
    }
  }
  return loss;
}

template<typename Dtype>
Dtype Net<Dtype>::ForwardFrom(int_tp start) {
  return ForwardFromTo(start, layers_.size() - 1);
}

template<typename Dtype>
Dtype Net<Dtype>::ForwardTo(int_tp end) {
  return ForwardFromTo(0, end);
}

template <typename Dtype>
const vector<Blob<Dtype>*>& Net<Dtype>::Forward(Dtype* loss) {
  if (loss != NULL) {
    *loss = ForwardFromTo(0, layers_.size() - 1);
  } else {
    ForwardFromTo(0, layers_.size() - 1);
  }
  return net_output_blobs_;
}

template<typename Dtype>
const vector<Blob<Dtype>*>& Net<Dtype>::Forward(
    const vector<Blob<Dtype>*> & bottom, Dtype* loss) {
  LOG_EVERY_N(WARNING, 1000) << "DEPRECATED: Forward(bottom, loss) "
      << "will be removed in a future version. Use Forward(loss).";
  // Copy bottom to net bottoms
  for (int_tp i = 0; i < bottom.size(); ++i) {
    net_input_blobs_[i]->CopyFrom(*bottom[i]);
  }
  return Forward(loss);
}

template<typename Dtype>
void Net<Dtype>::BackwardFromTo(int_tp start, int_tp end) {
  CHECK_GE(end, 0);
  CHECK_LT(start, layers_.size());
<<<<<<< HEAD
  for (int_tp i = start; i >= end; --i) {
=======
  for (int i = start; i >= end; --i) {
    for (int c = 0; c < before_backward_.size(); ++c) {
      before_backward_[c]->run(i);
    }
>>>>>>> cdbfed50
    if (layer_need_backward_[i]) {
      layers_[i]->Backward(top_vecs_[i], bottom_need_backward_[i],
                           bottom_vecs_[i]);
      if (debug_info_) {
        BackwardDebugInfo(i);
      }
    }
    for (int c = 0; c < after_backward_.size(); ++c) {
      after_backward_[c]->run(i);
    }
  }
}

template <typename Dtype>
void Net<Dtype>::ForwardDebugInfo(const int_tp layer_id) {
  for (int_tp top_id = 0; top_id < top_vecs_[layer_id].size(); ++top_id) {
    const Blob<Dtype>& blob = *top_vecs_[layer_id][top_id];
    const string& blob_name = blob_names_[top_id_vecs_[layer_id][top_id]];
    const Dtype data_abs_val_mean = blob.asum_data() / blob.count();
    if (Caffe::root_solver()) {
      LOG(INFO) << "    [Forward] "
                << "Layer " << layer_names_[layer_id]
                << ", top blob " << blob_name
                << " data: " << data_abs_val_mean;
    }
  }
  for (int_tp param_id = 0; param_id < layers_[layer_id]->blobs().size();
      ++param_id) {
    const Blob<Dtype>& blob = *layers_[layer_id]->blobs()[param_id];
    const int_tp net_param_id = param_id_vecs_[layer_id][param_id];
    const string& blob_name = param_display_names_[net_param_id];
    const Dtype data_abs_val_mean = blob.asum_data() / blob.count();
    if (Caffe::root_solver()) {
      LOG(INFO) << "    [Forward] "
                << "Layer " << layer_names_[layer_id]
                << ", param blob " << blob_name
                << " data: " << data_abs_val_mean;
    }
  }
}

template<typename Dtype>
void Net<Dtype>::BackwardDebugInfo(const int_tp layer_id) {
  const vector<Blob<Dtype>*>& bottom_vec = bottom_vecs_[layer_id];
  for (int_tp bottom_id = 0; bottom_id < bottom_vec.size(); ++bottom_id) {
    if (!bottom_need_backward_[layer_id][bottom_id]) {
      continue;
    }
    const Blob<Dtype>& blob = *bottom_vec[bottom_id];
    const string& blob_name = blob_names_[bottom_id_vecs_[layer_id][bottom_id]];
    const Dtype diff_abs_val_mean = blob.asum_diff() / blob.count();
    if (Caffe::root_solver()) {
      LOG(INFO) << "    [Backward] "
                << "Layer " << layer_names_[layer_id]
                << ", bottom blob " << blob_name
                << " diff: " << diff_abs_val_mean;
    }
  }
  for (int_tp param_id = 0; param_id < layers_[layer_id]->blobs().size();
      ++param_id) {
    if (!layers_[layer_id]->param_propagate_down(param_id)) {
      continue;
    }
    const Blob<Dtype>& blob = *layers_[layer_id]->blobs()[param_id];
    const Dtype diff_abs_val_mean = blob.asum_diff() / blob.count();
    if (Caffe::root_solver()) {
      LOG(INFO) << "    [Backward] "
                << "Layer " << layer_names_[layer_id]
                << ", param blob " << param_id
                << " diff: " << diff_abs_val_mean;
    }
  }
}

template<typename Dtype>
void Net<Dtype>::UpdateDebugInfo(const int_tp param_id) {
  const Blob<Dtype>& blob = *params_[param_id];
  const int_tp param_owner = param_owners_[param_id];
  const string& layer_name = layer_names_[param_layer_indices_[param_id].first];
  const string& param_display_name = param_display_names_[param_id];
  const Dtype diff_abs_val_mean = blob.asum_diff() / blob.count();
  if (param_owner < 0) {
    const Dtype data_abs_val_mean = blob.asum_data() / blob.count();
    if (Caffe::root_solver()) {
      LOG(INFO) << "    [Update] Layer " << layer_name
                << ", param " << param_display_name
                << " data: " << data_abs_val_mean
                << "; diff: " << diff_abs_val_mean;
    }
  } else {
    const string& owner_layer_name =
        layer_names_[param_layer_indices_[param_owner].first];
    if (Caffe::root_solver()) {
      LOG(INFO) << "    [Update] Layer " << layer_name
                << ", param blob " << param_display_name
                << " (owned by layer " << owner_layer_name << ", " << "param "
                << param_display_names_[param_owners_[param_id]] << ")"
                << " diff: " << diff_abs_val_mean;
    }
  }
}

template<typename Dtype>
void Net<Dtype>::ShareTrainedLayersWith(const Net* other) {
  int_tp num_source_layers = other->layers().size();
  for (int_tp i = 0; i < num_source_layers; ++i) {
    Layer<Dtype>* source_layer = other->layers()[i].get();
    const string& source_layer_name = other->layer_names()[i];
    int_tp target_layer_id = 0;
    while (target_layer_id != layer_names_.size()
        && layer_names_[target_layer_id] != source_layer_name) {
      ++target_layer_id;
    }
    if (target_layer_id == layer_names_.size()) {
      LOG(INFO) << "Ignoring source layer " << source_layer_name;
      continue;
    }
    DLOG(INFO)<< "Copying source layer " << source_layer_name;
    vector<shared_ptr<Blob<Dtype> > >& target_blobs = layers_[target_layer_id]
        ->blobs();
    CHECK_EQ(target_blobs.size(), source_layer->blobs().size())
        << "Incompatible number of blobs for layer " << source_layer_name;
    for (int_tp j = 0; j < target_blobs.size(); ++j) {
      Blob<Dtype>* source_blob = source_layer->blobs()[j].get();
      CHECK(target_blobs[j]->shape() == source_blob->shape())
          << "Cannot share param " << j << " weights from layer '"
          << source_layer_name << "'; shape mismatch.  Source param shape is "
          << source_blob->shape_string() << "; target param shape is "
          << target_blobs[j]->shape_string();
      target_blobs[j]->ShareData(*source_blob);
    }
  }
}

template<typename Dtype>
void Net<Dtype>::BackwardFrom(int_tp start) {
  BackwardFromTo(start, 0);
}

template<typename Dtype>
void Net<Dtype>::BackwardTo(int_tp end) {
  BackwardFromTo(layers_.size() - 1, end);
}

template<typename Dtype>
void Net<Dtype>::Backward() {
  BackwardFromTo(layers_.size() - 1, 0);
  if (debug_info_) {
    Dtype asum_data = 0, asum_diff = 0, sumsq_data = 0, sumsq_diff = 0;
    for (int_tp i = 0; i < learnable_params_.size(); ++i) {
      asum_data += learnable_params_[i]->asum_data();
      asum_diff += learnable_params_[i]->asum_diff();
      sumsq_data += learnable_params_[i]->sumsq_data();
      sumsq_diff += learnable_params_[i]->sumsq_diff();
    }
    const Dtype l2norm_data = std::sqrt(sumsq_data);
    const Dtype l2norm_diff = std::sqrt(sumsq_diff);
    LOG(ERROR) << "    [Backward] All net params (data, diff): "
               << "L1 norm = (" << asum_data << ", " << asum_diff << "); "
               << "L2 norm = (" << l2norm_data << ", " << l2norm_diff << ")";
  }
}

template<typename Dtype>
void Net<Dtype>::Reshape() {
  for (int_tp i = 0; i < layers_.size(); ++i) {
    layers_[i]->Reshape(bottom_vecs_[i], top_vecs_[i]);
  }
}

template<typename Dtype>
void Net<Dtype>::CopyTrainedLayersFrom(const NetParameter& param) {
  int_tp num_source_layers = param.layer_size();
  for (int_tp i = 0; i < num_source_layers; ++i) {
    const LayerParameter& source_layer = param.layer(i);
    const string& source_layer_name = source_layer.name();
    int_tp target_layer_id = 0;
    while (target_layer_id != layer_names_.size()
        && layer_names_[target_layer_id] != source_layer_name) {
      ++target_layer_id;
    }
    if (target_layer_id == layer_names_.size()) {
      LOG(INFO) << "Ignoring source layer " << source_layer_name;
      continue;
    }
    DLOG(INFO)<< "Copying source layer " << source_layer_name;
    vector<shared_ptr<Blob<Dtype> > >& target_blobs = layers_[target_layer_id]
        ->blobs();
    CHECK_EQ(target_blobs.size(), source_layer.blobs_size())
        << "Incompatible number of blobs for layer " << source_layer_name;
    for (int_tp j = 0; j < target_blobs.size(); ++j) {
      if (!target_blobs[j]->ShapeEquals(source_layer.blobs(j))) {
        Blob<Dtype> source_blob;
        const bool kReshape = true;
        source_blob.FromProto(source_layer.blobs(j), kReshape);
        LOG(FATAL) << "Cannot copy param " << j << " weights from layer '"
            << source_layer_name << "'; shape mismatch.  Source param shape is "
            << source_blob.shape_string() << "; target param shape is "
            << target_blobs[j]->shape_string() << ". "
            << "To learn this layer's parameters from scratch rather than "
            << "copying from a saved net, rename the layer.";
      }
      const bool kReshape = false;
      target_blobs[j]->FromProto(source_layer.blobs(j), kReshape);
    }
  }
}

template<typename Dtype>
void Net<Dtype>::CopyTrainedLayersFrom(const string trained_filename) {
  if (trained_filename.size() >= 3 &&
      trained_filename.compare(trained_filename.size() - 3, 3, ".h5") == 0) {
    CopyTrainedLayersFromHDF5(trained_filename);
  } else {
    CopyTrainedLayersFromBinaryProto(trained_filename);
  }
}

template <typename Dtype>
void Net<Dtype>::CopyTrainedLayersFromBinaryProto(
    const string trained_filename) {
  NetParameter param;
  ReadNetParamsFromBinaryFileOrDie(trained_filename, &param);
  CopyTrainedLayersFrom(param);
}

template <typename Dtype>
void Net<Dtype>::CopyTrainedLayersFromHDF5(const string trained_filename) {
  hid_t file_hid = H5Fopen(trained_filename.c_str(), H5F_ACC_RDONLY,
                           H5P_DEFAULT);
  CHECK_GE(file_hid, 0) << "Couldn't open " << trained_filename;
  hid_t data_hid = H5Gopen2(file_hid, "data", H5P_DEFAULT);
  CHECK_GE(data_hid, 0) << "Error reading weights from " << trained_filename;
  int_tp num_layers = hdf5_get_num_links(data_hid);
  for (int_tp i = 0; i < num_layers; ++i) {
    string source_layer_name = hdf5_get_name_by_idx(data_hid, i);
    if (!layer_names_index_.count(source_layer_name)) {
      LOG(INFO) << "Ignoring source layer " << source_layer_name;
      continue;
    }
    int_tp target_layer_id = layer_names_index_[source_layer_name];
    DLOG(INFO) << "Copying source layer " << source_layer_name;
    vector<shared_ptr<Blob<Dtype> > >& target_blobs =
        layers_[target_layer_id]->blobs();
    hid_t layer_hid = H5Gopen2(data_hid, source_layer_name.c_str(),
        H5P_DEFAULT);
    CHECK_GE(layer_hid, 0)
        << "Error reading weights from " << trained_filename;
    // Check that source layer doesn't have more params than target layer
    int_tp num_source_params = hdf5_get_num_links(layer_hid);
    CHECK_LE(num_source_params, target_blobs.size())
        << "Incompatible number of blobs for layer " << source_layer_name;
    for (int_tp j = 0; j < target_blobs.size(); ++j) {
      ostringstream oss;
      oss << j;
      string dataset_name = oss.str();
      int_tp target_net_param_id = param_id_vecs_[target_layer_id][j];
      if (!H5Lexists(layer_hid, dataset_name.c_str(), H5P_DEFAULT)) {
        // Target param doesn't exist in source weights...
        if (param_owners_[target_net_param_id] != -1) {
          // ...but it's weight-shared in target, so that's fine.
          continue;
        } else {
          LOG(FATAL) << "Incompatible number of blobs for layer "
              << source_layer_name;
        }
      }
      hdf5_load_nd_dataset(layer_hid, dataset_name.c_str(), 0, kMaxBlobAxes,
          target_blobs[j].get());
    }
    H5Gclose(layer_hid);
  }
  H5Gclose(data_hid);
  H5Fclose(file_hid);
}

template <typename Dtype>
void Net<Dtype>::ToProto(NetParameter* param, bool write_diff) const {
  param->Clear();
  param->set_name(name_);
  // Add bottom and top
  DLOG(INFO) << "Serializing " << layers_.size() << " layers";
  for (int_tp i = 0; i < layers_.size(); ++i) {
    LayerParameter* layer_param = param->add_layer();
    layers_[i]->ToProto(layer_param, write_diff);
  }
}


template <typename Dtype>
void Net<Dtype>::ToHDF5(const string& filename, bool write_diff) const {
  hid_t file_hid = H5Fcreate(filename.c_str(), H5F_ACC_TRUNC, H5P_DEFAULT,
      H5P_DEFAULT);
  CHECK_GE(file_hid, 0)
      << "Couldn't open " << filename << " to save weights.";
  hid_t data_hid = H5Gcreate2(file_hid, "data", H5P_DEFAULT, H5P_DEFAULT,
      H5P_DEFAULT);
  CHECK_GE(data_hid, 0) << "Error saving weights to " << filename << ".";
  hid_t diff_hid = -1;
  if (write_diff) {
    diff_hid = H5Gcreate2(file_hid, "diff", H5P_DEFAULT, H5P_DEFAULT,
        H5P_DEFAULT);
    CHECK_GE(diff_hid, 0) << "Error saving weights to " << filename << ".";
  }
  for (int_tp layer_id = 0; layer_id < layers_.size(); ++layer_id) {
    const LayerParameter& layer_param = layers_[layer_id]->layer_param();
    string layer_name = layer_param.name();
    hid_t layer_data_hid = H5Gcreate2(data_hid, layer_name.c_str(),
        H5P_DEFAULT, H5P_DEFAULT, H5P_DEFAULT);
    CHECK_GE(layer_data_hid, 0)
        << "Error saving weights to " << filename << ".";
    hid_t layer_diff_hid = -1;
    if (write_diff) {
      layer_diff_hid = H5Gcreate2(diff_hid, layer_name.c_str(),
          H5P_DEFAULT, H5P_DEFAULT, H5P_DEFAULT);
      CHECK_GE(layer_diff_hid, 0)
          << "Error saving weights to " << filename << ".";
    }
    int_tp num_params = layers_[layer_id]->blobs().size();
    for (int_tp param_id = 0; param_id < num_params; ++param_id) {
      ostringstream dataset_name;
      dataset_name << param_id;
      const int_tp net_param_id = param_id_vecs_[layer_id][param_id];
      if (param_owners_[net_param_id] == -1) {
        // Only save params that own themselves
        hdf5_save_nd_dataset<Dtype>(layer_data_hid, dataset_name.str(),
            *params_[net_param_id]);
      }
      if (write_diff) {
        // Write diffs regardless of weight-sharing
        hdf5_save_nd_dataset<Dtype>(layer_diff_hid, dataset_name.str(),
            *params_[net_param_id], true);
      }
    }
    H5Gclose(layer_data_hid);
    if (write_diff) {
      H5Gclose(layer_diff_hid);
    }
  }
  H5Gclose(data_hid);
  if (write_diff) {
    H5Gclose(diff_hid);
  }
  H5Fclose(file_hid);
}

template <typename Dtype>
void Net<Dtype>::Update() {
  for (int_tp i = 0; i < learnable_params_.size(); ++i) {
    learnable_params_[i]->Update();
  }
}

template <typename Dtype>
void Net<Dtype>::ClearParamDiffs() {
  for (int_tp i = 0; i < learnable_params_.size(); ++i) {
    Blob<Dtype>* blob = learnable_params_[i];
    switch (Caffe::mode()) {
    case Caffe::CPU:
      caffe_set(blob->count(), static_cast<Dtype>(0),
                blob->mutable_cpu_diff());
      break;
    case Caffe::GPU:
#ifndef CPU_ONLY
      if (device_->backend() == BACKEND_CUDA) {
#ifdef USE_CUDA
      caffe_gpu_set(blob->count(), static_cast<Dtype>(0),
                    blob->mutable_gpu_diff());
#endif  // USE_CUDA
      } else {
#ifdef USE_GREENTEA
          greentea_gpu_set(device_->id(),
                           blob->count(), static_cast<Dtype>(0),
                           (cl_mem)(blob->mutable_gpu_diff()), 0);
#endif  // USE_GREENTEA
      }
#else
        NO_GPU;
#endif
      break;
    }
  }
}

template <typename Dtype>
void Net<Dtype>::ShareWeights() {
  for (int_tp i = 0; i < params_.size(); ++i) {
    if (param_owners_[i] < 0) { continue; }
    params_[i]->ShareData(*params_[param_owners_[i]]);
    params_[i]->ShareDiff(*params_[param_owners_[i]]);
  }
}

template<typename Dtype>
bool Net<Dtype>::has_blob(const string& blob_name) const {
  return blob_names_index_.find(blob_name) != blob_names_index_.end();
}

template<typename Dtype>
const shared_ptr<Blob<Dtype> > Net<Dtype>::blob_by_name(
    const string& blob_name) const {
  shared_ptr<Blob<Dtype> > blob_ptr;
  if (has_blob(blob_name)) {
    blob_ptr = blobs_[blob_names_index_.find(blob_name)->second];
  } else {
    blob_ptr.reset((Blob<Dtype>*) (NULL));
    LOG(WARNING)<< "Unknown blob name " << blob_name;
  }
  return blob_ptr;
}

template<typename Dtype>
bool Net<Dtype>::has_layer(const string& layer_name) const {
  return layer_names_index_.find(layer_name) != layer_names_index_.end();
}

template<typename Dtype>
const shared_ptr<Layer<Dtype> > Net<Dtype>::layer_by_name(
    const string& layer_name) const {
  shared_ptr<Layer<Dtype> > layer_ptr;
  if (has_layer(layer_name)) {
    layer_ptr = layers_[layer_names_index_.find(layer_name)->second];
  } else {
    layer_ptr.reset((Layer<Dtype>*) (NULL));
    LOG(WARNING)<< "Unknown layer name " << layer_name;
  }
  return layer_ptr;
}

INSTANTIATE_CLASS(Net);

}  // namespace caffe<|MERGE_RESOLUTION|>--- conflicted
+++ resolved
@@ -19,30 +19,17 @@
 
 namespace caffe {
 
-<<<<<<< HEAD
-
-template<typename Dtype>
-Net<Dtype>::Net(const NetParameter& param, device* device_context,
-                const Net* root_net)
-    : device_(device_context), root_net_(root_net) {
+
+template<typename Dtype>
+Net<Dtype>::Net(const NetParameter& param, device* device_context)
+    : device_(device_context) {
   Init(param);
 }
 
 template<typename Dtype>
 Net<Dtype>::Net(const string& param_file, Phase phase, device* device_context,
-                const int level, const vector<string>* stages,
-                const Net* root_net)
-    : device_(device_context), root_net_(root_net) {
-=======
-template <typename Dtype>
-Net<Dtype>::Net(const NetParameter& param) {
-  Init(param);
-}
-
-template <typename Dtype>
-Net<Dtype>::Net(const string& param_file, Phase phase,
-    const int level, const vector<string>* stages) {
->>>>>>> cdbfed50
+                const int level, const vector<string>* stages)
+    : device_(device_context) {
   NetParameter param;
   ReadNetParamsFromTextFileOrDie(param_file, &param);
   // Set phase, stages and level
@@ -83,14 +70,7 @@
   param_id_vecs_.resize(param.layer_size());
   top_id_vecs_.resize(param.layer_size());
   bottom_need_backward_.resize(param.layer_size());
-<<<<<<< HEAD
   for (int_tp layer_id = 0; layer_id < param.layer_size(); ++layer_id) {
-    // For non-root solvers, whether this layer is shared from root_net_.
-    bool share_from_root = !Caffe::root_solver()
-        && root_net_->layers_[layer_id]->ShareInParallel();
-=======
-  for (int layer_id = 0; layer_id < param.layer_size(); ++layer_id) {
->>>>>>> cdbfed50
     // Inherit phase from net if unset.
     if (!param.layer(layer_id).has_phase()) {
       param.mutable_layer(layer_id)->set_phase(phase_);
@@ -148,30 +128,10 @@
       }
     }
     // After this layer is connected, set it up.
-<<<<<<< HEAD
-    if (share_from_root) {
-      // Set up size of top blobs using root_net_
-      const vector<Blob<Dtype>*>& base_top = root_net_->top_vecs_[layer_id];
-      const vector<Blob<Dtype>*>& this_top = this->top_vecs_[layer_id];
-      for (int_tp top_id = 0; top_id < base_top.size(); ++top_id) {
-        this_top[top_id]->ReshapeLike(*base_top[top_id]);
-        LOG(INFO) << "Created top blob " << top_id << " (shape: "
-            << this_top[top_id]->shape_string() <<  ") for shared layer "
-            << layer_param.name();
-      }
-    } else {
-      layers_[layer_id]->SetUp(bottom_vecs_[layer_id], top_vecs_[layer_id]);
-    }
-    if (Caffe::root_solver()) {
-      LOG(INFO) << "Setting up " << layer_names_[layer_id];
-    }
-    for (int_tp top_id = 0; top_id < top_vecs_[layer_id].size(); ++top_id) {
-=======
     layers_[layer_id]->SetUp(bottom_vecs_[layer_id], top_vecs_[layer_id]);
     LOG_IF(INFO, Caffe::root_solver())
         << "Setting up " << layer_names_[layer_id];
-    for (int top_id = 0; top_id < top_vecs_[layer_id].size(); ++top_id) {
->>>>>>> cdbfed50
+    for (int_tp top_id = 0; top_id < top_vecs_[layer_id].size(); ++top_id) {
       if (blob_loss_weights_.size() <= top_id_vecs_[layer_id][top_id]) {
         blob_loss_weights_.resize(top_id_vecs_[layer_id][top_id] + 1, Dtype(0));
       }
@@ -595,24 +555,15 @@
   CHECK_GE(start, 0);
   CHECK_LT(end, layers_.size());
   Dtype loss = 0;
-<<<<<<< HEAD
   for (int_tp i = start; i <= end; ++i) {
-    // LOG(ERROR) << "Forwarding " << layer_names_[i];
-    Dtype layer_loss = layers_[i]->Forward(bottom_vecs_[i], top_vecs_[i]);
-    loss += layer_loss;
-    if (debug_info_) {
-      ForwardDebugInfo(i);
-=======
-  for (int i = start; i <= end; ++i) {
-    for (int c = 0; c < before_forward_.size(); ++c) {
+    for (int_tp c = 0; c < before_forward_.size(); ++c) {
       before_forward_[c]->run(i);
     }
     Dtype layer_loss = layers_[i]->Forward(bottom_vecs_[i], top_vecs_[i]);
     loss += layer_loss;
     if (debug_info_) { ForwardDebugInfo(i); }
-    for (int c = 0; c < after_forward_.size(); ++c) {
+    for (int_tp c = 0; c < after_forward_.size(); ++c) {
       after_forward_[c]->run(i);
->>>>>>> cdbfed50
     }
   }
   return loss;
@@ -654,14 +605,10 @@
 void Net<Dtype>::BackwardFromTo(int_tp start, int_tp end) {
   CHECK_GE(end, 0);
   CHECK_LT(start, layers_.size());
-<<<<<<< HEAD
   for (int_tp i = start; i >= end; --i) {
-=======
-  for (int i = start; i >= end; --i) {
-    for (int c = 0; c < before_backward_.size(); ++c) {
+    for (int_tp c = 0; c < before_backward_.size(); ++c) {
       before_backward_[c]->run(i);
     }
->>>>>>> cdbfed50
     if (layer_need_backward_[i]) {
       layers_[i]->Backward(top_vecs_[i], bottom_need_backward_[i],
                            bottom_vecs_[i]);
