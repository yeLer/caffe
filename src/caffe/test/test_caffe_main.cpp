--- conflicted
+++ resolved
@@ -1,11 +1,5 @@
-<<<<<<< HEAD
-// The main caffe test code. Your test cpp code should include this hpp
-// to allow a main function to be compiled into the binary.
-
 #include <vector>
 
-=======
->>>>>>> 923e7e8b
 #include "caffe/caffe.hpp"
 #include "caffe/test/test_caffe_main.hpp"
 
