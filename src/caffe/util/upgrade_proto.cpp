#include <google/protobuf/io/coded_stream.h>
#include <google/protobuf/io/zero_copy_stream_impl.h>
#include <google/protobuf/text_format.h>

#include <map>
#include <string>

#include "caffe/common.hpp"
#include "caffe/proto/caffe.pb.h"
#include "caffe/util/io.hpp"
#include "caffe/util/upgrade_proto.hpp"

namespace caffe {

bool NetNeedsUpgrade(const NetParameter& net_param) {
  return NetNeedsV0ToV1Upgrade(net_param) || NetNeedsV1ToV2Upgrade(net_param)
      || NetNeedsDataUpgrade(net_param) || NetNeedsInputUpgrade(net_param);
}

bool UpgradeNetAsNeeded(const string& param_file, NetParameter* param) {
  bool success = true;
  if (NetNeedsV0ToV1Upgrade(*param)) {
    // NetParameter was specified using the old style (V0LayerParameter); try to
    // upgrade it.
    LOG(INFO)<< "Attempting to upgrade input file specified using deprecated "
    << "V0LayerParameter: " << param_file;
    NetParameter original_param(*param);
    if (!UpgradeV0Net(original_param, param)) {
      success = false;
      LOG(ERROR) << "Warning: had one or more problems upgrading "
      << "V0NetParameter to NetParameter (see above); continuing anyway.";
    } else {
      LOG(INFO) << "Successfully upgraded file specified using deprecated "
      << "V0LayerParameter";
    }
    LOG(WARNING) << "Note that future Caffe releases will not support "
    << "V0NetParameter; use ./build/tools/upgrade_net_proto_text for "
    << "prototxt and ./build/tools/upgrade_net_proto_binary for model "
    << "weights upgrade this and any other net protos to the new format.";
  }
  // NetParameter uses old style data transformation fields; try to upgrade it.
  if (NetNeedsDataUpgrade(*param)) {
    LOG(INFO)<< "Attempting to upgrade input file specified using deprecated "
    << "transformation parameters: " << param_file;
    UpgradeNetDataTransformation(param);
    LOG(INFO) << "Successfully upgraded file specified using deprecated "
    << "data transformation parameters.";
    LOG(WARNING) << "Note that future Caffe releases will only support "
    << "transform_param messages for transformation fields.";
  }
  if (NetNeedsV1ToV2Upgrade(*param)) {
    LOG(INFO)<< "Attempting to upgrade input file specified using deprecated "
    << "V1LayerParameter: " << param_file;
    NetParameter original_param(*param);
    if (!UpgradeV1Net(original_param, param)) {
      success = false;
      LOG(ERROR) << "Warning: had one or more problems upgrading "
      << "V1LayerParameter (see above); continuing anyway.";
    } else {
      LOG(INFO) << "Successfully upgraded file specified using deprecated "
      << "V1LayerParameter";
    }
  }
  // NetParameter uses old style input fields; try to upgrade it.
  if (NetNeedsInputUpgrade(*param)) {
    LOG(INFO) << "Attempting to upgrade input file specified using deprecated "
              << "input fields: " << param_file;
    UpgradeNetInput(param);
    LOG(INFO) << "Successfully upgraded file specified using deprecated "
              << "input fields.";
    LOG(WARNING) << "Note that future Caffe releases will only support "
                 << "input layers and not input fields.";
  }
  return success;
}

void ReadNetParamsFromTextFileOrDie(const string& param_file,
                                    NetParameter* param) {
  CHECK(ReadProtoFromTextFile(param_file, param))
      << "Failed to parse NetParameter file: " << param_file;
  UpgradeNetAsNeeded(param_file, param);
}

void ReadNetParamsFromBinaryFileOrDie(const string& param_file,
                                      NetParameter* param) {
  CHECK(ReadProtoFromBinaryFile(param_file, param))
      << "Failed to parse NetParameter file: " << param_file;
  UpgradeNetAsNeeded(param_file, param);
}

bool NetNeedsV0ToV1Upgrade(const NetParameter& net_param) {
  for (int i = 0; i < net_param.layers_size(); ++i) {
    if (net_param.layers(i).has_layer()) {
      return true;
    }
  }
  return false;
}

bool NetNeedsV1ToV2Upgrade(const NetParameter& net_param) {
  return net_param.layers_size() > 0;
}

bool UpgradeV0Net(const NetParameter& v0_net_param_padding_layers,
                  NetParameter* net_param) {
  // First upgrade padding layers to padded conv layers.
  NetParameter v0_net_param;
  UpgradeV0PaddingLayers(v0_net_param_padding_layers, &v0_net_param);
  // Now upgrade layer parameters.
  bool is_fully_compatible = true;
  net_param->Clear();
  if (v0_net_param.has_name()) {
    net_param->set_name(v0_net_param.name());
  }
  for (int i = 0; i < v0_net_param.layers_size(); ++i) {
    is_fully_compatible &= UpgradeV0LayerParameter(v0_net_param.layers(i),
                                                   net_param->add_layers());
  }
  for (int i = 0; i < v0_net_param.input_size(); ++i) {
    net_param->add_input(v0_net_param.input(i));
  }
  for (int i = 0; i < v0_net_param.input_dim_size(); ++i) {
    net_param->add_input_dim(v0_net_param.input_dim(i));
  }
  if (v0_net_param.has_force_backward()) {
    net_param->set_force_backward(v0_net_param.force_backward());
  }
  return is_fully_compatible;
}

void UpgradeV0PaddingLayers(const NetParameter& param,
                            NetParameter* param_upgraded_pad) {
  // Copy everything other than the layers from the original param.
  param_upgraded_pad->Clear();
  param_upgraded_pad->CopyFrom(param);
  param_upgraded_pad->clear_layers();
  // Figure out which layer each bottom blob comes from.
  map<string, int> blob_name_to_last_top_idx;
  for (int i = 0; i < param.input_size(); ++i) {
    const string& blob_name = param.input(i);
    blob_name_to_last_top_idx[blob_name] = -1;
  }
  for (int i = 0; i < param.layers_size(); ++i) {
    const V1LayerParameter& layer_connection = param.layers(i);
    const V0LayerParameter& layer_param = layer_connection.layer();
    // Add the layer to the new net, unless it's a padding layer.
    if (layer_param.type() != "padding") {
      param_upgraded_pad->add_layers()->CopyFrom(layer_connection);
    }
    for (int j = 0; j < layer_connection.bottom_size(); ++j) {
      const string& blob_name = layer_connection.bottom(j);
      if (blob_name_to_last_top_idx.find(blob_name)
          == blob_name_to_last_top_idx.end()) {
        LOG(FATAL)<< "Unknown blob input " << blob_name << " to layer " << j;
      }
      const int top_idx = blob_name_to_last_top_idx[blob_name];
      if (top_idx == -1) {
        continue;
      }
      const V1LayerParameter& source_layer = param.layers(top_idx);
      if (source_layer.layer().type() == "padding") {
        // This layer has a padding layer as input -- check that it is a conv
        // layer or a pooling layer and takes only one input.  Also check that
        // the padding layer input has only one input and one output.  Other
        // cases have undefined behavior in Caffe.
        CHECK((layer_param.type() == "conv") || (layer_param.type() == "pool"))
            << "Padding layer input to "
            "non-convolutional / non-pooling layer type "
            << layer_param.type();
        CHECK_EQ(layer_connection.bottom_size(), 1)
          << "Conv Layer takes a single blob as input.";
        CHECK_EQ(source_layer.bottom_size(), 1)
          << "Padding Layer takes a single blob as input.";
        CHECK_EQ(source_layer.top_size(), 1)
          << "Padding Layer produces a single blob as output.";
        int layer_index = param_upgraded_pad->layers_size() - 1;
        param_upgraded_pad->mutable_layers(layer_index)->mutable_layer()
            ->set_pad(source_layer.layer().pad());
        param_upgraded_pad->mutable_layers(layer_index)->set_bottom(
            j, source_layer.bottom(0));
      }
    }
    for (int j = 0; j < layer_connection.top_size(); ++j) {
      const string& blob_name = layer_connection.top(j);
      blob_name_to_last_top_idx[blob_name] = i;
    }
  }
}

bool UpgradeV0LayerParameter(const V1LayerParameter& v0_layer_connection,
                             V1LayerParameter* layer_param) {
  bool is_fully_compatible = true;
  layer_param->Clear();
  for (int i = 0; i < v0_layer_connection.bottom_size(); ++i) {
    layer_param->add_bottom(v0_layer_connection.bottom(i));
  }
  for (int i = 0; i < v0_layer_connection.top_size(); ++i) {
    layer_param->add_top(v0_layer_connection.top(i));
  }
  if (v0_layer_connection.has_layer()) {
    const V0LayerParameter& v0_layer_param = v0_layer_connection.layer();
    if (v0_layer_param.has_name()) {
      layer_param->set_name(v0_layer_param.name());
    }
    const string& type = v0_layer_param.type();
    if (v0_layer_param.has_type()) {
      layer_param->set_type(UpgradeV0LayerType(type));
    }
    for (int i = 0; i < v0_layer_param.blobs_size(); ++i) {
      layer_param->add_blobs()->CopyFrom(v0_layer_param.blobs(i));
    }
    for (int i = 0; i < v0_layer_param.blobs_lr_size(); ++i) {
      layer_param->add_blobs_lr(v0_layer_param.blobs_lr(i));
    }
    for (int i = 0; i < v0_layer_param.weight_decay_size(); ++i) {
      layer_param->add_weight_decay(v0_layer_param.weight_decay(i));
    }
    if (v0_layer_param.has_num_output()) {
      if (type == "conv") {
        layer_param->mutable_convolution_param()->set_num_output(
            v0_layer_param.num_output());
      } else if (type == "innerproduct") {
        layer_param->mutable_inner_product_param()->set_num_output(
            v0_layer_param.num_output());
      } else {
        LOG(ERROR)<< "Unknown parameter num_output for layer type " << type;
        is_fully_compatible = false;
      }
    }
    if (v0_layer_param.has_biasterm()) {
      if (type == "conv") {
        layer_param->mutable_convolution_param()->set_bias_term(
            v0_layer_param.biasterm());
      } else if (type == "innerproduct") {
        layer_param->mutable_inner_product_param()->set_bias_term(
            v0_layer_param.biasterm());
      } else {
        LOG(ERROR)<< "Unknown parameter biasterm for layer type " << type;
        is_fully_compatible = false;
      }
    }
    if (v0_layer_param.has_weight_filler()) {
      if (type == "conv") {
        layer_param->mutable_convolution_param()->mutable_weight_filler()
            ->CopyFrom(v0_layer_param.weight_filler());
      } else if (type == "innerproduct") {
        layer_param->mutable_inner_product_param()->mutable_weight_filler()
            ->CopyFrom(v0_layer_param.weight_filler());
      } else {
        LOG(ERROR)<< "Unknown parameter weight_filler for layer type " << type;
        is_fully_compatible = false;
      }
    }
    if (v0_layer_param.has_bias_filler()) {
      if (type == "conv") {
        layer_param->mutable_convolution_param()->mutable_bias_filler()
            ->CopyFrom(v0_layer_param.bias_filler());
      } else if (type == "innerproduct") {
        layer_param->mutable_inner_product_param()->mutable_bias_filler()
            ->CopyFrom(v0_layer_param.bias_filler());
      } else {
        LOG(ERROR)<< "Unknown parameter bias_filler for layer type " << type;
        is_fully_compatible = false;
      }
    }
    if (v0_layer_param.has_pad()) {
      if (type == "conv") {
        layer_param->mutable_convolution_param()->add_pad(v0_layer_param.pad());
      } else if (type == "pool") {
        layer_param->mutable_pooling_param()->add_pad(v0_layer_param.pad());
      } else {
        LOG(ERROR)<< "Unknown parameter pad for layer type " << type;
        is_fully_compatible = false;
      }
    }
    if (v0_layer_param.has_kernelsize()) {
      if (type == "conv") {
        layer_param->mutable_convolution_param()->add_kernel_size(
            v0_layer_param.kernelsize());
      } else if (type == "pool") {
        layer_param->mutable_pooling_param()->add_kernel_size(
            v0_layer_param.kernelsize());
      } else {
        LOG(ERROR)<< "Unknown parameter kernelsize for layer type " << type;
        is_fully_compatible = false;
      }
    }
    if (v0_layer_param.has_group()) {
      if (type == "conv") {
        layer_param->mutable_convolution_param()->set_group(
            v0_layer_param.group());
      } else {
        LOG(ERROR)<< "Unknown parameter group for layer type " << type;
        is_fully_compatible = false;
      }
    }
    if (v0_layer_param.has_stride()) {
      if (type == "conv") {
        layer_param->mutable_convolution_param()->add_stride(
            v0_layer_param.stride());
      } else if (type == "pool") {
        layer_param->mutable_pooling_param()->add_stride(
            v0_layer_param.stride());
      } else {
        LOG(ERROR)<< "Unknown parameter stride for layer type " << type;
        is_fully_compatible = false;
      }
    }
    if (v0_layer_param.has_pool()) {
      if (type == "pool") {
        V0LayerParameter_PoolMethod pool = v0_layer_param.pool();
        switch (pool) {
          case V0LayerParameter_PoolMethod_MAX:
            layer_param->mutable_pooling_param()->set_pool(
                PoolingParameter_PoolMethod_MAX);
            break;
          case V0LayerParameter_PoolMethod_AVE:
            layer_param->mutable_pooling_param()->set_pool(
                PoolingParameter_PoolMethod_AVE);
            break;
          case V0LayerParameter_PoolMethod_STOCHASTIC:
            layer_param->mutable_pooling_param()->set_pool(
                PoolingParameter_PoolMethod_STOCHASTIC);
            break;
          default:
            LOG(ERROR)<< "Unknown pool method " << pool;
            is_fully_compatible = false;
          }
        } else {
          LOG(ERROR) << "Unknown parameter pool for layer type " << type;
          is_fully_compatible = false;
        }
      }
    if (v0_layer_param.has_dropout_ratio()) {
      if (type == "dropout") {
        layer_param->mutable_dropout_param()->set_dropout_ratio(
            v0_layer_param.dropout_ratio());
      } else {
        LOG(ERROR)<< "Unknown parameter dropout_ratio for layer type " << type;
        is_fully_compatible = false;
      }
    }
    if (v0_layer_param.has_local_size()) {
      if (type == "lrn") {
        layer_param->mutable_lrn_param()->set_local_size(
            v0_layer_param.local_size());
      } else {
        LOG(ERROR)<< "Unknown parameter local_size for layer type " << type;
        is_fully_compatible = false;
      }
    }
    if (v0_layer_param.has_alpha()) {
      if (type == "lrn") {
        layer_param->mutable_lrn_param()->set_alpha(v0_layer_param.alpha());
      } else {
        LOG(ERROR)<< "Unknown parameter alpha for layer type " << type;
        is_fully_compatible = false;
      }
    }
    if (v0_layer_param.has_beta()) {
      if (type == "lrn") {
        layer_param->mutable_lrn_param()->set_beta(v0_layer_param.beta());
      } else {
        LOG(ERROR)<< "Unknown parameter beta for layer type " << type;
        is_fully_compatible = false;
      }
    }
    if (v0_layer_param.has_k()) {
      if (type == "lrn") {
        layer_param->mutable_lrn_param()->set_k(v0_layer_param.k());
      } else {
        LOG(ERROR)<< "Unknown parameter k for layer type " << type;
        is_fully_compatible = false;
      }
    }
    if (v0_layer_param.has_source()) {
      if (type == "data") {
        layer_param->mutable_data_param()->set_source(v0_layer_param.source());
      } else if (type == "hdf5_data") {
        layer_param->mutable_hdf5_data_param()->set_source(
            v0_layer_param.source());
      } else if (type == "images") {
        layer_param->mutable_image_data_param()->set_source(
            v0_layer_param.source());
      } else if (type == "window_data") {
        layer_param->mutable_window_data_param()->set_source(
            v0_layer_param.source());
      } else if (type == "infogain_loss") {
        layer_param->mutable_infogain_loss_param()->set_source(
            v0_layer_param.source());
      } else {
        LOG(ERROR)<< "Unknown parameter source for layer type " << type;
        is_fully_compatible = false;
      }
    }
    if (v0_layer_param.has_scale()) {
      layer_param->mutable_transform_param()->set_scale(v0_layer_param.scale());
    }
    if (v0_layer_param.has_meanfile()) {
      layer_param->mutable_transform_param()->set_mean_file(
          v0_layer_param.meanfile());
    }
    if (v0_layer_param.has_batchsize()) {
      if (type == "data") {
        layer_param->mutable_data_param()->set_batch_size(
            v0_layer_param.batchsize());
      } else if (type == "hdf5_data") {
        layer_param->mutable_hdf5_data_param()->set_batch_size(
            v0_layer_param.batchsize());
      } else if (type == "images") {
        layer_param->mutable_image_data_param()->set_batch_size(
            v0_layer_param.batchsize());
      } else if (type == "window_data") {
        layer_param->mutable_window_data_param()->set_batch_size(
            v0_layer_param.batchsize());
      } else {
        LOG(ERROR)<< "Unknown parameter batchsize for layer type " << type;
        is_fully_compatible = false;
      }
    }
    if (v0_layer_param.has_cropsize()) {
      layer_param->mutable_transform_param()->set_crop_size(
          v0_layer_param.cropsize());
    }
    if (v0_layer_param.has_mirror()) {
      layer_param->mutable_transform_param()->set_mirror(
          v0_layer_param.mirror());
    }
    if (v0_layer_param.has_rand_skip()) {
      if (type == "data") {
        layer_param->mutable_data_param()->set_rand_skip(
            v0_layer_param.rand_skip());
      } else if (type == "images") {
        layer_param->mutable_image_data_param()->set_rand_skip(
            v0_layer_param.rand_skip());
      } else {
        LOG(ERROR)<< "Unknown parameter rand_skip for layer type " << type;
        is_fully_compatible = false;
      }
    }
    if (v0_layer_param.has_shuffle_images()) {
      if (type == "images") {
        layer_param->mutable_image_data_param()->set_shuffle(
            v0_layer_param.shuffle_images());
      } else {
        LOG(ERROR)<< "Unknown parameter shuffle for layer type " << type;
        is_fully_compatible = false;
      }
    }
    if (v0_layer_param.has_new_height()) {
      if (type == "images") {
        layer_param->mutable_image_data_param()->set_new_height(
            v0_layer_param.new_height());
      } else {
        LOG(ERROR)<< "Unknown parameter new_height for layer type " << type;
        is_fully_compatible = false;
      }
    }
    if (v0_layer_param.has_new_width()) {
      if (type == "images") {
        layer_param->mutable_image_data_param()->set_new_width(
            v0_layer_param.new_width());
      } else {
        LOG(ERROR)<< "Unknown parameter new_width for layer type " << type;
        is_fully_compatible = false;
      }
    }
    if (v0_layer_param.has_concat_dim()) {
      if (type == "concat") {
        layer_param->mutable_concat_param()->set_concat_dim(
            v0_layer_param.concat_dim());
      } else {
        LOG(ERROR)<< "Unknown parameter concat_dim for layer type " << type;
        is_fully_compatible = false;
      }
    }
    if (v0_layer_param.has_det_fg_threshold()) {
      if (type == "window_data") {
        layer_param->mutable_window_data_param()->set_fg_threshold(
            v0_layer_param.det_fg_threshold());
      } else {
        LOG(ERROR)<< "Unknown parameter det_fg_threshold for layer type "
        << type;
        is_fully_compatible = false;
      }
    }
    if (v0_layer_param.has_det_bg_threshold()) {
      if (type == "window_data") {
        layer_param->mutable_window_data_param()->set_bg_threshold(
            v0_layer_param.det_bg_threshold());
      } else {
        LOG(ERROR)<< "Unknown parameter det_bg_threshold for layer type "
        << type;
        is_fully_compatible = false;
      }
    }
    if (v0_layer_param.has_det_fg_fraction()) {
      if (type == "window_data") {
        layer_param->mutable_window_data_param()->set_fg_fraction(
            v0_layer_param.det_fg_fraction());
      } else {
        LOG(ERROR)<< "Unknown parameter det_fg_fraction for layer type "
        << type;
        is_fully_compatible = false;
      }
    }
    if (v0_layer_param.has_det_context_pad()) {
      if (type == "window_data") {
        layer_param->mutable_window_data_param()->set_context_pad(
            v0_layer_param.det_context_pad());
      } else {
        LOG(ERROR)<< "Unknown parameter det_context_pad for layer type "
        << type;
        is_fully_compatible = false;
      }
    }
    if (v0_layer_param.has_det_crop_mode()) {
      if (type == "window_data") {
        layer_param->mutable_window_data_param()->set_crop_mode(
            v0_layer_param.det_crop_mode());
      } else {
        LOG(ERROR)<< "Unknown parameter det_crop_mode for layer type "
        << type;
        is_fully_compatible = false;
      }
    }
    if (v0_layer_param.has_hdf5_output_param()) {
      if (type == "hdf5_output") {
        layer_param->mutable_hdf5_output_param()->CopyFrom(
            v0_layer_param.hdf5_output_param());
      } else {
        LOG(ERROR)<< "Unknown parameter hdf5_output_param for layer type "
        << type;
        is_fully_compatible = false;
      }
    }
  }
  return is_fully_compatible;
}

V1LayerParameter_LayerType UpgradeV0LayerType(const string& type) {
  if (type == "accuracy") {
    return V1LayerParameter_LayerType_ACCURACY;
  } else if (type == "bnll") {
    return V1LayerParameter_LayerType_BNLL;
  } else if (type == "concat") {
    return V1LayerParameter_LayerType_CONCAT;
  } else if (type == "conv") {
    return V1LayerParameter_LayerType_CONVOLUTION;
  } else if (type == "data") {
    return V1LayerParameter_LayerType_DATA;
  } else if (type == "dropout") {
    return V1LayerParameter_LayerType_DROPOUT;
  } else if (type == "euclidean_loss") {
    return V1LayerParameter_LayerType_EUCLIDEAN_LOSS;
  } else if (type == "flatten") {
    return V1LayerParameter_LayerType_FLATTEN;
  } else if (type == "hdf5_data") {
    return V1LayerParameter_LayerType_HDF5_DATA;
  } else if (type == "hdf5_output") {
    return V1LayerParameter_LayerType_HDF5_OUTPUT;
  } else if (type == "im2col") {
    return V1LayerParameter_LayerType_IM2COL;
  } else if (type == "images") {
    return V1LayerParameter_LayerType_IMAGE_DATA;
  } else if (type == "infogain_loss") {
    return V1LayerParameter_LayerType_INFOGAIN_LOSS;
  } else if (type == "innerproduct") {
    return V1LayerParameter_LayerType_INNER_PRODUCT;
  } else if (type == "lrn") {
    return V1LayerParameter_LayerType_LRN;
  } else if (type == "multinomial_logistic_loss") {
    return V1LayerParameter_LayerType_MULTINOMIAL_LOGISTIC_LOSS;
  } else if (type == "pool") {
    return V1LayerParameter_LayerType_POOLING;
  } else if (type == "relu") {
    return V1LayerParameter_LayerType_RELU;
  } else if (type == "sigmoid") {
    return V1LayerParameter_LayerType_SIGMOID;
  } else if (type == "softmax") {
    return V1LayerParameter_LayerType_SOFTMAX;
  } else if (type == "softmax_loss") {
    return V1LayerParameter_LayerType_SOFTMAX_LOSS;
  } else if (type == "split") {
    return V1LayerParameter_LayerType_SPLIT;
  } else if (type == "tanh") {
    return V1LayerParameter_LayerType_TANH;
  } else if (type == "window_data") {
    return V1LayerParameter_LayerType_WINDOW_DATA;
  } else {
    LOG(FATAL)<< "Unknown layer name: " << type;
    return V1LayerParameter_LayerType_NONE;
  }
}

bool NetNeedsDataUpgrade(const NetParameter& net_param) {
  for (int i = 0; i < net_param.layers_size(); ++i) {
    if (net_param.layers(i).type() == V1LayerParameter_LayerType_DATA) {
      DataParameter layer_param = net_param.layers(i).data_param();
      if (layer_param.has_scale()) {
        return true;
      }
      if (layer_param.has_mean_file()) {
        return true;
      }
      if (layer_param.has_crop_size()) {
        return true;
      }
      if (layer_param.has_mirror()) {
        return true;
      }
    }
    if (net_param.layers(i).type() == V1LayerParameter_LayerType_IMAGE_DATA) {
      ImageDataParameter layer_param = net_param.layers(i).image_data_param();
      if (layer_param.has_scale()) {
        return true;
      }
      if (layer_param.has_mean_file()) {
        return true;
      }
      if (layer_param.has_crop_size()) {
        return true;
      }
      if (layer_param.has_mirror()) {
        return true;
      }
    }
    if (net_param.layers(i).type() == V1LayerParameter_LayerType_WINDOW_DATA) {
      WindowDataParameter layer_param = net_param.layers(i).window_data_param();
      if (layer_param.has_scale()) {
        return true;
      }
      if (layer_param.has_mean_file()) {
        return true;
      }
      if (layer_param.has_crop_size()) {
        return true;
      }
      if (layer_param.has_mirror()) {
        return true;
      }
    }
  }
  return false;
}

#define CONVERT_LAYER_TRANSFORM_PARAM(TYPE, Name, param_name) \
  do { \
    if (net_param->layers(i).type() == V1LayerParameter_LayerType_##TYPE) { \
      Name##Parameter* layer_param = \
          net_param->mutable_layers(i)->mutable_##param_name##_param(); \
      TransformationParameter* transform_param = \
          net_param->mutable_layers(i)->mutable_transform_param(); \
      if (layer_param->has_scale()) { \
        transform_param->set_scale(layer_param->scale()); \
        layer_param->clear_scale(); \
      } \
      if (layer_param->has_mean_file()) { \
        transform_param->set_mean_file(layer_param->mean_file()); \
        layer_param->clear_mean_file(); \
      } \
      if (layer_param->has_crop_size()) { \
        transform_param->set_crop_size(layer_param->crop_size()); \
        layer_param->clear_crop_size(); \
      } \
      if (layer_param->has_mirror()) { \
        transform_param->set_mirror(layer_param->mirror()); \
        layer_param->clear_mirror(); \
      } \
    } \
  } while (0)

void UpgradeNetDataTransformation(NetParameter* net_param) {
  for (int i = 0; i < net_param->layers_size(); ++i) {
    CONVERT_LAYER_TRANSFORM_PARAM(DATA, Data, data);
    CONVERT_LAYER_TRANSFORM_PARAM(IMAGE_DATA, ImageData, image_data);
    CONVERT_LAYER_TRANSFORM_PARAM(WINDOW_DATA, WindowData, window_data);
  }
}

bool UpgradeV1Net(const NetParameter& v1_net_param, NetParameter* net_param) {
  if (v1_net_param.layer_size() > 0) {
<<<<<<< HEAD
    LOG(ERROR)<< "Input NetParameter to be upgraded already specifies 'layer' "
    << "fields; these will be ignored for the upgrade.";
    is_fully_compatible = false;
=======
    LOG(FATAL) << "Refusing to upgrade inconsistent NetParameter input; "
        << "the definition includes both 'layer' and 'layers' fields. "
        << "The current format defines 'layer' fields with string type like "
        << "layer { type: 'Layer' ... } and not layers { type: LAYER ... }. "
        << "Manually switch the definition to 'layer' format to continue.";
>>>>>>> 050e18c4
  }
  bool is_fully_compatible = true;
  net_param->CopyFrom(v1_net_param);
  net_param->clear_layers();
  net_param->clear_layer();
  for (int i = 0; i < v1_net_param.layers_size(); ++i) {
    if (!UpgradeV1LayerParameter(v1_net_param.layers(i),
                                 net_param->add_layer())) {
      LOG(ERROR)<< "Upgrade of input layer " << i << " failed.";
      is_fully_compatible = false;
    }
  }
  return is_fully_compatible;
}

bool UpgradeV1LayerParameter(const V1LayerParameter& v1_layer_param,
                             LayerParameter* layer_param) {
  layer_param->Clear();
  bool is_fully_compatible = true;
  for (int i = 0; i < v1_layer_param.bottom_size(); ++i) {
    layer_param->add_bottom(v1_layer_param.bottom(i));
  }
  for (int i = 0; i < v1_layer_param.top_size(); ++i) {
    layer_param->add_top(v1_layer_param.top(i));
  }
  if (v1_layer_param.has_name()) {
    layer_param->set_name(v1_layer_param.name());
  }
  for (int i = 0; i < v1_layer_param.include_size(); ++i) {
    layer_param->add_include()->CopyFrom(v1_layer_param.include(i));
  }
  for (int i = 0; i < v1_layer_param.exclude_size(); ++i) {
    layer_param->add_exclude()->CopyFrom(v1_layer_param.exclude(i));
  }
  if (v1_layer_param.has_type()) {
    layer_param->set_type(UpgradeV1LayerType(v1_layer_param.type()));
  }
  for (int i = 0; i < v1_layer_param.blobs_size(); ++i) {
    layer_param->add_blobs()->CopyFrom(v1_layer_param.blobs(i));
  }
  for (int i = 0; i < v1_layer_param.param_size(); ++i) {
    while (layer_param->param_size() <= i) {
      layer_param->add_param();
    }
    layer_param->mutable_param(i)->set_name(v1_layer_param.param(i));
  }
  ParamSpec_DimCheckMode mode;
  for (int i = 0; i < v1_layer_param.blob_share_mode_size(); ++i) {
    while (layer_param->param_size() <= i) {
      layer_param->add_param();
    }
    switch (v1_layer_param.blob_share_mode(i)) {
      case V1LayerParameter_DimCheckMode_STRICT:
        mode = ParamSpec_DimCheckMode_STRICT;
        break;
      case V1LayerParameter_DimCheckMode_PERMISSIVE:
        mode = ParamSpec_DimCheckMode_PERMISSIVE;
        break;
      default:
        LOG(FATAL)<< "Unknown blob_share_mode: "
        << v1_layer_param.blob_share_mode(i);
        break;
      }
    layer_param->mutable_param(i)->set_share_mode(mode);
  }
  for (int i = 0; i < v1_layer_param.blobs_lr_size(); ++i) {
    while (layer_param->param_size() <= i) {
      layer_param->add_param();
    }
    layer_param->mutable_param(i)->set_lr_mult(v1_layer_param.blobs_lr(i));
  }
  for (int i = 0; i < v1_layer_param.weight_decay_size(); ++i) {
    while (layer_param->param_size() <= i) {
      layer_param->add_param();
    }
    layer_param->mutable_param(i)->set_decay_mult(
        v1_layer_param.weight_decay(i));
  }
  for (int i = 0; i < v1_layer_param.loss_weight_size(); ++i) {
    layer_param->add_loss_weight(v1_layer_param.loss_weight(i));
  }
  if (v1_layer_param.has_accuracy_param()) {
    layer_param->mutable_accuracy_param()->CopyFrom(
        v1_layer_param.accuracy_param());
  }
  if (v1_layer_param.has_argmax_param()) {
    layer_param->mutable_argmax_param()->CopyFrom(
        v1_layer_param.argmax_param());
  }
  if (v1_layer_param.has_concat_param()) {
    layer_param->mutable_concat_param()->CopyFrom(
        v1_layer_param.concat_param());
  }
  if (v1_layer_param.has_contrastive_loss_param()) {
    layer_param->mutable_contrastive_loss_param()->CopyFrom(
        v1_layer_param.contrastive_loss_param());
  }
  if (v1_layer_param.has_convolution_param()) {
    layer_param->mutable_convolution_param()->CopyFrom(
        v1_layer_param.convolution_param());
  }
  if (v1_layer_param.has_data_param()) {
    layer_param->mutable_data_param()->CopyFrom(v1_layer_param.data_param());
  }
  if (v1_layer_param.has_dropout_param()) {
    layer_param->mutable_dropout_param()->CopyFrom(
        v1_layer_param.dropout_param());
  }
  if (v1_layer_param.has_dummy_data_param()) {
    layer_param->mutable_dummy_data_param()->CopyFrom(
        v1_layer_param.dummy_data_param());
  }
  if (v1_layer_param.has_eltwise_param()) {
    layer_param->mutable_eltwise_param()->CopyFrom(
        v1_layer_param.eltwise_param());
  }
  if (v1_layer_param.has_exp_param()) {
    layer_param->mutable_exp_param()->CopyFrom(v1_layer_param.exp_param());
  }
  if (v1_layer_param.has_hdf5_data_param()) {
    layer_param->mutable_hdf5_data_param()->CopyFrom(
        v1_layer_param.hdf5_data_param());
  }
  if (v1_layer_param.has_hdf5_output_param()) {
    layer_param->mutable_hdf5_output_param()->CopyFrom(
        v1_layer_param.hdf5_output_param());
  }
  if (v1_layer_param.has_hinge_loss_param()) {
    layer_param->mutable_hinge_loss_param()->CopyFrom(
        v1_layer_param.hinge_loss_param());
  }
  if (v1_layer_param.has_image_data_param()) {
    layer_param->mutable_image_data_param()->CopyFrom(
        v1_layer_param.image_data_param());
  }
  if (v1_layer_param.has_infogain_loss_param()) {
    layer_param->mutable_infogain_loss_param()->CopyFrom(
        v1_layer_param.infogain_loss_param());
  }
  if (v1_layer_param.has_inner_product_param()) {
    layer_param->mutable_inner_product_param()->CopyFrom(
        v1_layer_param.inner_product_param());
  }
  if (v1_layer_param.has_lrn_param()) {
    layer_param->mutable_lrn_param()->CopyFrom(v1_layer_param.lrn_param());
  }
  if (v1_layer_param.has_memory_data_param()) {
    layer_param->mutable_memory_data_param()->CopyFrom(
        v1_layer_param.memory_data_param());
  }
  if (v1_layer_param.has_mvn_param()) {
    layer_param->mutable_mvn_param()->CopyFrom(v1_layer_param.mvn_param());
  }
  if (v1_layer_param.has_pooling_param()) {
    layer_param->mutable_pooling_param()->CopyFrom(
        v1_layer_param.pooling_param());
  }
  if (v1_layer_param.has_power_param()) {
    layer_param->mutable_power_param()->CopyFrom(v1_layer_param.power_param());
  }
  if (v1_layer_param.has_relu_param()) {
    layer_param->mutable_relu_param()->CopyFrom(v1_layer_param.relu_param());
  }
  if (v1_layer_param.has_sigmoid_param()) {
    layer_param->mutable_sigmoid_param()->CopyFrom(
        v1_layer_param.sigmoid_param());
  }
  if (v1_layer_param.has_softmax_param()) {
    layer_param->mutable_softmax_param()->CopyFrom(
        v1_layer_param.softmax_param());
  }
  if (v1_layer_param.has_slice_param()) {
    layer_param->mutable_slice_param()->CopyFrom(v1_layer_param.slice_param());
  }
  if (v1_layer_param.has_tanh_param()) {
    layer_param->mutable_tanh_param()->CopyFrom(v1_layer_param.tanh_param());
  }
  if (v1_layer_param.has_threshold_param()) {
    layer_param->mutable_threshold_param()->CopyFrom(
        v1_layer_param.threshold_param());
  }
  if (v1_layer_param.has_window_data_param()) {
    layer_param->mutable_window_data_param()->CopyFrom(
        v1_layer_param.window_data_param());
  }
  if (v1_layer_param.has_transform_param()) {
    layer_param->mutable_transform_param()->CopyFrom(
        v1_layer_param.transform_param());
  }
  if (v1_layer_param.has_loss_param()) {
    layer_param->mutable_loss_param()->CopyFrom(v1_layer_param.loss_param());
  }
  if (v1_layer_param.has_layer()) {
    LOG(ERROR)<< "Input NetParameter has V0 layer -- ignoring.";
    is_fully_compatible = false;
  }
  return is_fully_compatible;
}

const char* UpgradeV1LayerType(const V1LayerParameter_LayerType type) {
  switch (type) {
    case V1LayerParameter_LayerType_NONE:
      return "";
    case V1LayerParameter_LayerType_ABSVAL:
      return "AbsVal";
    case V1LayerParameter_LayerType_ACCURACY:
      return "Accuracy";
    case V1LayerParameter_LayerType_ARGMAX:
      return "ArgMax";
    case V1LayerParameter_LayerType_BNLL:
      return "BNLL";
    case V1LayerParameter_LayerType_CONCAT:
      return "Concat";
    case V1LayerParameter_LayerType_CONTRASTIVE_LOSS:
      return "ContrastiveLoss";
    case V1LayerParameter_LayerType_CONVOLUTION:
      return "Convolution";
    case V1LayerParameter_LayerType_DECONVOLUTION:
      return "Deconvolution";
    case V1LayerParameter_LayerType_DATA:
      return "Data";
    case V1LayerParameter_LayerType_DROPOUT:
      return "Dropout";
    case V1LayerParameter_LayerType_DUMMY_DATA:
      return "DummyData";
    case V1LayerParameter_LayerType_EUCLIDEAN_LOSS:
      return "EuclideanLoss";
    case V1LayerParameter_LayerType_ELTWISE:
      return "Eltwise";
    case V1LayerParameter_LayerType_EXP:
      return "Exp";
    case V1LayerParameter_LayerType_FLATTEN:
      return "Flatten";
    case V1LayerParameter_LayerType_HDF5_DATA:
      return "HDF5Data";
    case V1LayerParameter_LayerType_HDF5_OUTPUT:
      return "HDF5Output";
    case V1LayerParameter_LayerType_HINGE_LOSS:
      return "HingeLoss";
    case V1LayerParameter_LayerType_IM2COL:
      return "Im2col";
    case V1LayerParameter_LayerType_IMAGE_DATA:
      return "ImageData";
    case V1LayerParameter_LayerType_INFOGAIN_LOSS:
      return "InfogainLoss";
    case V1LayerParameter_LayerType_INNER_PRODUCT:
      return "InnerProduct";
    case V1LayerParameter_LayerType_LRN:
      return "LRN";
    case V1LayerParameter_LayerType_MEMORY_DATA:
      return "MemoryData";
    case V1LayerParameter_LayerType_MULTINOMIAL_LOGISTIC_LOSS:
      return "MultinomialLogisticLoss";
    case V1LayerParameter_LayerType_MVN:
      return "MVN";
    case V1LayerParameter_LayerType_POOLING:
      return "Pooling";
    case V1LayerParameter_LayerType_POWER:
      return "Power";
    case V1LayerParameter_LayerType_RELU:
      return "ReLU";
    case V1LayerParameter_LayerType_SIGMOID:
      return "Sigmoid";
    case V1LayerParameter_LayerType_SIGMOID_CROSS_ENTROPY_LOSS:
      return "SigmoidCrossEntropyLoss";
    case V1LayerParameter_LayerType_SILENCE:
      return "Silence";
    case V1LayerParameter_LayerType_SOFTMAX:
      return "Softmax";
    case V1LayerParameter_LayerType_SOFTMAX_LOSS:
      return "SoftmaxWithLoss";
    case V1LayerParameter_LayerType_SPLIT:
      return "Split";
    case V1LayerParameter_LayerType_SLICE:
      return "Slice";
    case V1LayerParameter_LayerType_TANH:
      return "TanH";
    case V1LayerParameter_LayerType_WINDOW_DATA:
      return "WindowData";
    case V1LayerParameter_LayerType_THRESHOLD:
      return "Threshold";
    default:
      LOG(FATAL)<< "Unknown V1LayerParameter layer type: " << type;
      return "";
    }
  }

bool NetNeedsInputUpgrade(const NetParameter& net_param) {
  return net_param.input_size() > 0;
}

void UpgradeNetInput(NetParameter* net_param) {
  // Collect inputs and convert to Input layer definitions.
  // If the NetParameter holds an input alone, without shape/dim, then
  // it's a legacy caffemodel and simply stripping the input field is enough.
  bool has_shape = net_param->input_shape_size() > 0;
  bool has_dim = net_param->input_dim_size() > 0;
  if (has_shape || has_dim) {
    LayerParameter* layer_param = net_param->add_layer();
    layer_param->set_name("input");
    layer_param->set_type("Input");
    InputParameter* input_param = layer_param->mutable_input_param();
    // Convert input fields into a layer.
    for (int i = 0; i < net_param->input_size(); ++i) {
      layer_param->add_top(net_param->input(i));
      if (has_shape) {
        input_param->add_shape()->CopyFrom(net_param->input_shape(i));
      } else {
        // Turn legacy input dimensions into shape.
        BlobShape* shape = input_param->add_shape();
        int first_dim = i*4;
        int last_dim = first_dim + 4;
        for (int j = first_dim; j < last_dim; j++) {
          shape->add_dim(net_param->input_dim(j));
        }
      }
    }
    // Swap input layer to beginning of net to satisfy layer dependencies.
    for (int i = net_param->layer_size() - 1; i > 0; --i) {
      net_param->mutable_layer(i-1)->Swap(net_param->mutable_layer(i));
    }
  }
  // Clear inputs.
  net_param->clear_input();
  net_param->clear_input_shape();
  net_param->clear_input_dim();
}

// Return true iff the solver contains any old solver_type specified as enums
bool SolverNeedsTypeUpgrade(const SolverParameter& solver_param) {
  if (solver_param.has_solver_type()) {
    return true;
  }
  return false;
}

bool UpgradeSolverType(SolverParameter* solver_param) {
  CHECK(!solver_param->has_solver_type() || !solver_param->has_type())
      << "Failed to upgrade solver: old solver_type field (enum) and new type "
      << "field (string) cannot be both specified in solver proto text.";
  if (solver_param->has_solver_type()) {
    string type;
    switch (solver_param->solver_type()) {
      case SolverParameter_SolverType_SGD:
        type = "SGD";
        break;
      case SolverParameter_SolverType_NESTEROV:
        type = "Nesterov";
        break;
      case SolverParameter_SolverType_ADAGRAD:
        type = "AdaGrad";
        break;
      case SolverParameter_SolverType_RMSPROP:
        type = "RMSProp";
        break;
      case SolverParameter_SolverType_ADADELTA:
        type = "AdaDelta";
        break;
      case SolverParameter_SolverType_ADAM:
        type = "Adam";
        break;
      default:
        LOG(FATAL)<< "Unknown SolverParameter solver_type: " << type;
      }
    solver_param->set_type(type);
    solver_param->clear_solver_type();
  } else {
    LOG(ERROR)<< "Warning: solver type already up to date. ";
    return false;
  }
  return true;
}

// Check for deprecations and upgrade the SolverParameter as needed.
bool UpgradeSolverAsNeeded(const string& param_file, SolverParameter* param) {
  bool success = true;
  // Try to upgrade old style solver_type enum fields into new string type
  if (SolverNeedsTypeUpgrade(*param)) {
    LOG(INFO)<< "Attempting to upgrade input file specified using deprecated "
    << "'solver_type' field (enum)': " << param_file;
    if (!UpgradeSolverType(param)) {
      success = false;
      LOG(ERROR) << "Warning: had one or more problems upgrading "
      << "SolverType (see above).";
    } else {
      LOG(INFO) << "Successfully upgraded file specified using deprecated "
      << "'solver_type' field (enum) to 'type' field (string).";
      LOG(WARNING) << "Note that future Caffe releases will only support "
      << "'type' field (string) for a solver's type.";
    }
  }
  return success;
}

// Read parameters from a file into a SolverParameter proto message.
void ReadSolverParamsFromTextFileOrDie(const string& param_file,
                                       SolverParameter* param) {
  CHECK(ReadProtoFromTextFile(param_file, param))
      << "Failed to parse SolverParameter file: " << param_file;
  UpgradeSolverAsNeeded(param_file, param);
}

}  // namespace caffe<|MERGE_RESOLUTION|>--- conflicted
+++ resolved
@@ -680,17 +680,11 @@
 
 bool UpgradeV1Net(const NetParameter& v1_net_param, NetParameter* net_param) {
   if (v1_net_param.layer_size() > 0) {
-<<<<<<< HEAD
-    LOG(ERROR)<< "Input NetParameter to be upgraded already specifies 'layer' "
-    << "fields; these will be ignored for the upgrade.";
-    is_fully_compatible = false;
-=======
     LOG(FATAL) << "Refusing to upgrade inconsistent NetParameter input; "
         << "the definition includes both 'layer' and 'layers' fields. "
         << "The current format defines 'layer' fields with string type like "
         << "layer { type: 'Layer' ... } and not layers { type: LAYER ... }. "
         << "Manually switch the definition to 'layer' format to continue.";
->>>>>>> 050e18c4
   }
   bool is_fully_compatible = true;
   net_param->CopyFrom(v1_net_param);
