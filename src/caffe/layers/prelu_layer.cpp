--- conflicted
+++ resolved
@@ -7,11 +7,10 @@
 
 namespace caffe {
 
-template <typename Dtype>
+template<typename Dtype>
 void PReLULayer<Dtype>::LayerSetUp(const vector<Blob<Dtype>*>& bottom,
-    const vector<Blob<Dtype>*>& top) {
-  CHECK_GE(bottom[0]->num_axes(), 2)
-      << "Number of axes of bottom blob must be >=2.";
+                                   const vector<Blob<Dtype>*>& top) {
+  CHECK_GE(bottom[0]->num_axes(), 2)<< "Number of axes of bottom blob must be >=2.";
   PReLUParameter prelu_param = this->layer_param().prelu_param();
   int channels = bottom[0]->channels();
   channel_shared_ = prelu_param.channel_shared();
@@ -37,28 +36,23 @@
   }
   if (channel_shared_) {
     CHECK_EQ(this->blobs_[0]->count(), 1)
-        << "Negative slope size is inconsistent with prototxt config";
+    << "Negative slope size is inconsistent with prototxt config";
   } else {
     CHECK_EQ(this->blobs_[0]->count(), channels)
-        << "Negative slope size is inconsistent with prototxt config";
+    << "Negative slope size is inconsistent with prototxt config";
   }
 
   // Propagate gradients to the parameters (as directed by backward pass).
   this->param_propagate_down_.resize(this->blobs_.size(), true);
-<<<<<<< HEAD
-  multiplier_.Reshape(vector<int>(1, bottom[0]->count() / bottom[0]->num()),this->device_context_);
-=======
-  multiplier_.Reshape(vector<int>(1, bottom[0]->count(1)));
+  multiplier_.Reshape(vector<int>(1, bottom[0]->count(1)),this->device_context_);
   backward_buff_.Reshape(vector<int>(1, bottom[0]->count(1)));
->>>>>>> 018b78fb
   caffe_set(multiplier_.count(), Dtype(1), multiplier_.mutable_cpu_data());
 }
 
-template <typename Dtype>
+template<typename Dtype>
 void PReLULayer<Dtype>::Reshape(const vector<Blob<Dtype>*>& bottom,
-    const vector<Blob<Dtype>*>& top) {
-  CHECK_GE(bottom[0]->num_axes(), 2)
-      << "Number of axes of bottom blob must be >=2.";
+                                const vector<Blob<Dtype>*>& top) {
+  CHECK_GE(bottom[0]->num_axes(), 2)<< "Number of axes of bottom blob must be >=2.";
   top[0]->ReshapeLike(*bottom[0],this->device_context_);
   if (bottom[0] == top[0]) {
     // For in-place computation
@@ -66,9 +60,9 @@
   }
 }
 
-template <typename Dtype>
+template<typename Dtype>
 void PReLULayer<Dtype>::Forward_cpu(const vector<Blob<Dtype>*>& bottom,
-    const vector<Blob<Dtype>*>& top) {
+                                    const vector<Blob<Dtype>*>& top) {
   const Dtype* bottom_data = bottom[0]->cpu_data();
   Dtype* top_data = top[0]->mutable_cpu_data();
   const int count = bottom[0]->count();
@@ -91,10 +85,10 @@
   }
 }
 
-template <typename Dtype>
+template<typename Dtype>
 void PReLULayer<Dtype>::Backward_cpu(const vector<Blob<Dtype>*>& top,
-    const vector<bool>& propagate_down,
-    const vector<Blob<Dtype>*>& bottom) {
+                                     const vector<bool>& propagate_down,
+                                     const vector<Blob<Dtype>*>& bottom) {
   const Dtype* bottom_data = bottom[0]->cpu_data();
   const Dtype* slope_data = this->blobs_[0]->cpu_data();
   const Dtype* top_diff = top[0]->cpu_diff();
@@ -128,12 +122,11 @@
     Dtype* bottom_diff = bottom[0]->mutable_cpu_diff();
     for (int i = 0; i < count; ++i) {
       int c = (i / dim) % channels / div_factor;
-      bottom_diff[i] = top_diff[i] * ((bottom_data[i] > 0)
-          + slope_data[c] * (bottom_data[i] <= 0));
+      bottom_diff[i] = top_diff[i]
+          * ((bottom_data[i] > 0) + slope_data[c] * (bottom_data[i] <= 0));
     }
   }
 }
-
 
 #ifdef CPU_ONLY
 STUB_GPU(PReLULayer);
