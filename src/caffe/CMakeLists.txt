# generate protobuf sources
file(GLOB proto_files proto/*.proto)
caffe_protobuf_generate_cpp_py(${proto_gen_folder} proto_srcs proto_hdrs proto_python ${proto_files})

# include python files either to force generation
add_library(proto STATIC ${proto_hdrs} ${proto_srcs} ${proto_python})
caffe_default_properties(proto)
target_link_libraries(proto PUBLIC ${PROTOBUF_LIBRARIES})
<<<<<<< HEAD
#target_include_directories(proto PUBLIC ${PROTOBUF_INCLUDE_DIR})
=======
target_include_directories(proto PUBLIC ${PROTOBUF_INCLUDE_DIR})
>>>>>>> 16a8e94c

list(INSERT Caffe_LINKER_LIBS 0 PUBLIC proto) # note, crucial to prepend!

# --[ Caffe library

# creates 'test_srcs', 'srcs', 'test_cuda', 'cuda' lists
caffe_pickup_caffe_sources(${PROJECT_SOURCE_DIR})

# add this option here since CUDA will not honor
# target_compile_definitions
if(MSVC AND NOT BUILD_SHARED_LIBS)
  set(_caffe_static_compile_def -DCAFFE_BUILDING_STATIC_LIB)
endif()

if(USE_CUDA AND HAVE_CUDA)
  # collect any compile definitions from imported targets. This important so that
  # preprocessor macros such as GLOG_NO_ABBREVIATED_SEVERITIES are defined.
  # this is required since CUDA macros do not honor the INTERFACE_COMPILE_DEFINITIONS
  unset(__cuda_options)
  foreach(__lib ${Caffe_LINKER_LIBS})
    if(TARGET ${__lib})
      get_target_property(__interface_compile_definitions ${__lib} INTERFACE_COMPILE_DEFINITIONS)
      if(__interface_compile_definitions)
        foreach(__def ${__interface_compile_definitions})
          # espace any parentheses because they are failing the build
          # see cmake issue https://cmake.org/Bug/view.php?id=16065
          string(REPLACE "(" "\\\(" __def_escaped ${__def})
          string(REPLACE ")" "\\\)" __def_escaped ${__def_escaped})
          # add the required -D flag
          list(APPEND __cuda_options "-D${__def_escaped}")
        endforeach()
      endif()
    endif()
  endforeach()
  list(APPEND __cuda_options ${_caffe_static_compile_def})
  # add the required definitions
  add_definitions(${__cuda_options})
  # it seems that using the OPTIONS argument like:
  # caffe_cuda_compile(cuda_objs ${cuda} OPTIONS ${__cuda_options})
  # does not work. Use add/remove_definitions instead.
  caffe_cuda_compile(cuda_objs ${cuda})
  # remove them
  remove_definitions(${__cuda_options})
  list(APPEND srcs ${cuda_objs} ${cuda})
endif()

add_library(caffe ${srcs})
<<<<<<< HEAD
target_link_libraries(caffe ${Caffe_LINKER_LIBS})
caffe_default_properties(caffe)
#target_include_directories(caffe ${Caffe_INCLUDE_DIRS}
#                                 PUBLIC
#                                 $<BUILD_INTERFACE:${Caffe_INCLUDE_DIR}>
#                                 $<BUILD_INTERFACE:${CMAKE_BINARY_DIR}/include>
#                                 $<INSTALL_INTERFACE:include>)
=======
caffe_default_properties(caffe)
target_link_libraries(caffe ${Caffe_LINKER_LIBS})
target_include_directories(caffe ${Caffe_INCLUDE_DIRS}
                                 PUBLIC
                                 $<BUILD_INTERFACE:${Caffe_INCLUDE_DIR}>
                                 $<INSTALL_INTERFACE:include>)
>>>>>>> 16a8e94c
target_compile_definitions(caffe ${Caffe_DEFINITIONS})
if(Caffe_COMPILE_OPTIONS)
  target_compile_options(caffe ${Caffe_COMPILE_OPTIONS})
endif()
set_target_properties(caffe PROPERTIES
    VERSION   ${CAFFE_TARGET_VERSION}
    SOVERSION ${CAFFE_TARGET_SOVERSION}
    )
if(MSVC AND BUILD_SHARED_LIBS)
  # CMake 3.4 introduced a WINDOWS_EXPORT_ALL_SYMBOLS target property that makes it possible to
  # build shared libraries without using the usual declspec() decoration.
  # See: https://blog.kitware.com/create-dlls-on-windows-without-declspec-using-new-cmake-export-all-feature/
  # and https://cmake.org/cmake/help/v3.5/prop_tgt/WINDOWS_EXPORT_ALL_SYMBOLS.html
  # for details.
  set_target_properties(caffe PROPERTIES WINDOWS_EXPORT_ALL_SYMBOLS TRUE)
elseif(MSVC AND NOT BUILD_SHARED_LIBS)
  # add a custom build command that generates a list of symbols
  # to force linking. This is required because MSVC as nothing
  # the whole-archive option
  windows_create_link_header(caffe ${caffe_symbols_hdr})
  get_filename_component(_name ${caffe_symbols_hdr} NAME)
  set(CAFFE_INCLUDE_SYMBOLS "#include \"caffe/${_name}\"")
  # definition needed to include CMake generated files
  target_compile_definitions(caffe PRIVATE ${_caffe_static_compile_def}
                                   PUBLIC -DCMAKE_WINDOWS_BUILD)
endif()
if(MSVC)
  # Disable Boost autolinking for consuming projects
  target_compile_definitions(caffe PUBLIC -DBOOST_ALL_NO_LIB)
endif()

configure_file(${caffe_export_hdr_in} ${caffe_export_hdr})

# ---[ Tests
 add_subdirectory(test)

# ---[ Install
install(DIRECTORY ${Caffe_INCLUDE_DIR}/caffe DESTINATION include)
install(FILES ${proto_hdrs} DESTINATION include/caffe/proto)
install(TARGETS caffe proto EXPORT CaffeTargets DESTINATION lib)
if(MSVC AND NOT BUILD_SHARED_LIBS)
  install(FILES ${caffe_export_hdr} ${caffe_symbols_hdr} DESTINATION include/caffe)
endif()

file(WRITE ${PROJECT_BINARY_DIR}/__init__.py)
list(APPEND proto_python ${PROJECT_BINARY_DIR}/__init__.py)
install(PROGRAMS ${proto_python} DESTINATION python/caffe/proto)
<|MERGE_RESOLUTION|>--- conflicted
+++ resolved
@@ -6,11 +6,7 @@
 add_library(proto STATIC ${proto_hdrs} ${proto_srcs} ${proto_python})
 caffe_default_properties(proto)
 target_link_libraries(proto PUBLIC ${PROTOBUF_LIBRARIES})
-<<<<<<< HEAD
-#target_include_directories(proto PUBLIC ${PROTOBUF_INCLUDE_DIR})
-=======
 target_include_directories(proto PUBLIC ${PROTOBUF_INCLUDE_DIR})
->>>>>>> 16a8e94c
 
 list(INSERT Caffe_LINKER_LIBS 0 PUBLIC proto) # note, crucial to prepend!
 
@@ -58,7 +54,6 @@
 endif()
 
 add_library(caffe ${srcs})
-<<<<<<< HEAD
 target_link_libraries(caffe ${Caffe_LINKER_LIBS})
 caffe_default_properties(caffe)
 #target_include_directories(caffe ${Caffe_INCLUDE_DIRS}
@@ -66,14 +61,6 @@
 #                                 $<BUILD_INTERFACE:${Caffe_INCLUDE_DIR}>
 #                                 $<BUILD_INTERFACE:${CMAKE_BINARY_DIR}/include>
 #                                 $<INSTALL_INTERFACE:include>)
-=======
-caffe_default_properties(caffe)
-target_link_libraries(caffe ${Caffe_LINKER_LIBS})
-target_include_directories(caffe ${Caffe_INCLUDE_DIRS}
-                                 PUBLIC
-                                 $<BUILD_INTERFACE:${Caffe_INCLUDE_DIR}>
-                                 $<INSTALL_INTERFACE:include>)
->>>>>>> 16a8e94c
 target_compile_definitions(caffe ${Caffe_DEFINITIONS})
 if(Caffe_COMPILE_OPTIONS)
   target_compile_options(caffe ${Caffe_COMPILE_OPTIONS})
